--- conflicted
+++ resolved
@@ -22,11 +22,7 @@
 | affinity | object | `{}` |  |
 | checksConfig | object | `{}` |  |
 | env | object | `{}` |  |
-<<<<<<< HEAD
-| envFromSecrets | list | `[]` |  |
-=======
 | envFromSecrets | list | `[]` | extra environment variables Allows you to set environment variables through secrets you defined outside of the helm chart Useful for sensitive information like the http loader token |
->>>>>>> 9339cdd9
 | extraArgs | object | `{}` | extra command line start parameters see: https://github.com/caas-team/sparrow/blob/main/docs/sparrow_run.md |
 | fullnameOverride | string | `""` |  |
 | image.pullPolicy | string | `"IfNotPresent"` |  |
