--- conflicted
+++ resolved
@@ -20,11 +20,7 @@
 
 import (
 	"context"
-<<<<<<< HEAD
-	"net/http"
 	"sync"
-=======
->>>>>>> 30fa7ea1
 	"time"
 
 	"github.com/getkin/kin-openapi/openapi3"
@@ -83,7 +79,6 @@
 	mu      sync.Mutex
 	cResult chan<- Result
 	done    chan bool
-	client  *http.Client
 }
 
 // Result encapsulates the outcome of a check run.
