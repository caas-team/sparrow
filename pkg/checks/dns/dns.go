--- conflicted
+++ resolved
@@ -141,18 +141,12 @@
 		defer d.Mu.Unlock()
 		d.config = *c
 		return nil
-<<<<<<< HEAD
-	}
-
-	return checks.ConfigMismatch
-=======
 	}
 
 	return checks.ErrConfigMismatch{
 		Expected: CheckName,
 		Current:  cfg.For(),
 	}
->>>>>>> ed1adca7
 }
 
 // Schema provides the schema of the data that will be provided
