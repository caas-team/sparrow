// sparrow
// (C) 2024, Deutsche Telekom IT GmbH
//
// Deutsche Telekom IT GmbH and all other contributors /
// copyright owners license this file to you under the Apache
// License, Version 2.0 (the "License"); you may not use this
// file except in compliance with the License.
// You may obtain a copy of the License at
//
// http://www.apache.org/licenses/LICENSE-2.0
//
// Unless required by applicable law or agreed to in writing,
// software distributed under the License is distributed on an
// "AS IS" BASIS, WITHOUT WARRANTIES OR CONDITIONS OF ANY
// KIND, either express or implied.  See the License for the
// specific language governing permissions and limitations
// under the License.

package latency

import (
	"context"
	"io"
	"net/http"
	"strconv"
	"sync"
	"time"

	"github.com/caas-team/sparrow/pkg/checks"
	"github.com/getkin/kin-openapi/openapi3"
	"github.com/prometheus/client_golang/prometheus"

	"github.com/caas-team/sparrow/internal/helper"
	"github.com/caas-team/sparrow/internal/logger"
<<<<<<< HEAD
	"github.com/caas-team/sparrow/pkg/api"
=======
	"github.com/caas-team/sparrow/pkg/checks"
	"github.com/caas-team/sparrow/pkg/checks/errors"
	"github.com/caas-team/sparrow/pkg/checks/types"
>>>>>>> ecd5c24f
)

var (
	_ checks.Check   = (*Latency)(nil)
	_ checks.Runtime = (*Config)(nil)
)

const CheckName = "latency"

// Latency is a check that measures the latency to an endpoint
type Latency struct {
	checks.CheckBase
	config  Config
	metrics metrics
}

// NewCheck creates a new instance of the latency check
func NewCheck() checks.Check {
	return &Latency{
		CheckBase: checks.CheckBase{
			Mu:      sync.Mutex{},
			CResult: nil,
			Done:    make(chan bool, 1),
		},
		config: Config{
			Retry: checks.DefaultRetry,
		},
		metrics: newMetrics(),
	}
}

// Config defines the configuration parameters for a latency check
type Config struct {
	Targets  []string           `json:"targets,omitempty" yaml:"targets,omitempty" mapstructure:"targets"`
	Interval time.Duration      `json:"interval" yaml:"interval" mapstructure:"interval"`
	Timeout  time.Duration      `json:"timeout" yaml:"timeout" mapstructure:"timeout"`
	Retry    helper.RetryConfig `json:"retry" yaml:"retry" mapstructure:"retry"`
}

func (l *Config) Validate() error {
	return nil
}

func (l *Config) For() string {
	return CheckName
}

// result represents the result of a single latency check for a specific target
type result struct {
	Code  int     `json:"code"`
	Error *string `json:"error"`
	Total float64 `json:"total"`
}

// metrics defines the metric collectors of the latency check
type metrics struct {
	duration  *prometheus.GaugeVec
	count     *prometheus.CounterVec
	histogram *prometheus.HistogramVec
}

// Run starts the latency check
func (l *Latency) Run(ctx context.Context) error {
	ctx, cancel := logger.NewContextWithLogger(ctx)
	defer cancel()
	log := logger.FromContext(ctx)
	log.Info("Starting latency check", "interval", l.config.Interval.String())

	for {
		select {
		case <-ctx.Done():
			log.Error("Context canceled", "err", ctx.Err())
			return ctx.Err()
		case <-l.Done:
			return nil
		case <-time.After(l.config.Interval):
			res := l.check(ctx)
			errval := ""
			r := checks.Result{
				Data:      res,
				Err:       errval,
				Timestamp: time.Now(),
			}

			l.CResult <- r
			log.Debug("Successfully finished latency check run")
		}
	}
}

func (l *Latency) Startup(ctx context.Context, cResult chan<- checks.Result) error {
	log := logger.FromContext(ctx)
	log.Debug("Initializing latency check")

	l.CResult = cResult
	return nil
}

func (l *Latency) Shutdown(_ context.Context) error {
	l.Done <- true
	close(l.Done)

	return nil
}

// SetConfig sets the configuration for the latency check
func (l *Latency) SetConfig(cfg checks.Runtime) error {
	if c, ok := cfg.(*Config); ok {
		l.Mu.Lock()
		defer l.Mu.Unlock()
		l.config = *c
		return nil
	}

	return checks.ErrNoAvailableConfig
}

// GetConfig returns the current configuration of the latency Check
func (l *Latency) GetConfig() checks.Runtime {
	l.Mu.Lock()
	defer l.Mu.Unlock()
	return &l.config
}

// Name returns the name of the check
func (l *Latency) Name() string {
	return CheckName
}

// Schema provides the schema of the data that will be provided
// by the latency check
func (l *Latency) Schema() (*openapi3.SchemaRef, error) {
	return checks.OpenapiFromPerfData[map[string]result](make(map[string]result))
}

// newMetrics initializes metric collectors of the latency check
func newMetrics() metrics {
	return metrics{
		duration: prometheus.NewGaugeVec(
			prometheus.GaugeOpts{
				Name: "sparrow_latency_duration_seconds",
				Help: "Latency with status information of targets",
			},
			[]string{
				"target",
				"status",
			},
		),
		count: prometheus.NewCounterVec(
			prometheus.CounterOpts{
				Name: "sparrow_latency_count",
				Help: "Count of latency checks done",
			},
			[]string{
				"target",
			},
		),
		histogram: prometheus.NewHistogramVec(
			prometheus.HistogramOpts{
				Name: "sparrow_latency_duration",
				Help: "Latency of targets in seconds",
			},
			[]string{
				"target",
			},
		),
	}
}

// GetMetricCollectors returns all metric collectors of check
func (l *Latency) GetMetricCollectors() []prometheus.Collector {
	return []prometheus.Collector{
		l.metrics.duration,
		l.metrics.count,
		l.metrics.histogram,
	}
}

// check performs a latency check using a retry function
// to get the latency to all targets
func (l *Latency) check(ctx context.Context) map[string]result {
	log := logger.FromContext(ctx)
	log.Debug("Checking latency")
	if len(l.config.Targets) == 0 {
		log.Debug("No targets defined")
		return map[string]result{}
	}
	log.Debug("Getting latency status for each target in separate routine", "amount", len(l.config.Targets))

	var mu sync.Mutex
	var wg sync.WaitGroup
	results := map[string]result{}

	client := &http.Client{
		Timeout: l.config.Timeout,
	}
	for _, t := range l.config.Targets {
		target := t
		wg.Add(1)
		lo := log.With("target", target)

		getLatencyRetry := helper.Retry(func(ctx context.Context) error {
			res, err := getLatency(ctx, client, target)
			mu.Lock()
			defer mu.Unlock()
			results[target] = res
			if err != nil {
				return err
			}
			return nil
		}, l.config.Retry)

		go func() {
			defer wg.Done()

			lo.Debug("Starting retry routine to get latency status")
			if err := getLatencyRetry(ctx); err != nil {
				lo.Error("Error while checking latency", "error", err)
			}

			lo.Debug("Successfully got latency status of target")
			mu.Lock()
			defer mu.Unlock()
			l.metrics.duration.WithLabelValues(target, strconv.Itoa(results[target].Code)).Set(results[target].Total)
			l.metrics.histogram.WithLabelValues(target).Observe(results[target].Total)
			l.metrics.count.WithLabelValues(target).Inc()
		}()
	}

	log.Debug("Waiting for all routines to finish")
	wg.Wait()

	log.Debug("Successfully got latency status from all targets")
	return results
}

// getLatency performs an HTTP get request and returns ok if request succeeds
<<<<<<< HEAD
func getLatency(ctx context.Context, c *http.Client, url string) result {
=======
func getLatency(ctx context.Context, c *http.Client, url string) (Result, error) {
>>>>>>> ecd5c24f
	log := logger.FromContext(ctx).With("url", url)
	var res result

	req, err := http.NewRequestWithContext(ctx, http.MethodGet, url, http.NoBody)
	if err != nil {
		log.Error("Error while creating request", "error", err)
		errval := err.Error()
		res.Error = &errval
		return res, err
	}

	start := time.Now()
	resp, err := c.Do(req) //nolint:bodyclose // Closed in defer below
	if err != nil {
		log.Error("Error while checking latency", "error", err)
		errval := err.Error()
		res.Error = &errval
		return res, err
	}
	end := time.Now()

	res.Code = resp.StatusCode
	defer func(Body io.ReadCloser) {
		_ = Body.Close()
	}(resp.Body)

	res.Total = end.Sub(start).Seconds()
	return res, nil
}<|MERGE_RESOLUTION|>--- conflicted
+++ resolved
@@ -32,13 +32,6 @@
 
 	"github.com/caas-team/sparrow/internal/helper"
 	"github.com/caas-team/sparrow/internal/logger"
-<<<<<<< HEAD
-	"github.com/caas-team/sparrow/pkg/api"
-=======
-	"github.com/caas-team/sparrow/pkg/checks"
-	"github.com/caas-team/sparrow/pkg/checks/errors"
-	"github.com/caas-team/sparrow/pkg/checks/types"
->>>>>>> ecd5c24f
 )
 
 var (
@@ -72,10 +65,10 @@
 
 // Config defines the configuration parameters for a latency check
 type Config struct {
-	Targets  []string           `json:"targets,omitempty" yaml:"targets,omitempty" mapstructure:"targets"`
-	Interval time.Duration      `json:"interval" yaml:"interval" mapstructure:"interval"`
-	Timeout  time.Duration      `json:"timeout" yaml:"timeout" mapstructure:"timeout"`
-	Retry    helper.RetryConfig `json:"retry" yaml:"retry" mapstructure:"retry"`
+	Targets  []string           `json:"targets,omitempty" yaml:"targets,omitempty"`
+	Interval time.Duration      `json:"interval" yaml:"interval"`
+	Timeout  time.Duration      `json:"timeout" yaml:"timeout"`
+	Retry    helper.RetryConfig `json:"retry" yaml:"retry"`
 }
 
 func (l *Config) Validate() error {
@@ -276,11 +269,7 @@
 }
 
 // getLatency performs an HTTP get request and returns ok if request succeeds
-<<<<<<< HEAD
-func getLatency(ctx context.Context, c *http.Client, url string) result {
-=======
-func getLatency(ctx context.Context, c *http.Client, url string) (Result, error) {
->>>>>>> ecd5c24f
+func getLatency(ctx context.Context, c *http.Client, url string) (result, error) {
 	log := logger.FromContext(ctx).With("url", url)
 	var res result
 
