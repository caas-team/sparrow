--- conflicted
+++ resolved
@@ -76,11 +76,7 @@
 			if err := h.SetConfig(tt.inputConfig); (err != nil) != tt.wantErr {
 				t.Errorf("Health.SetConfig() error = %v, wantErr %v", err, tt.wantErr)
 			}
-<<<<<<< HEAD
-			assert.Equal(t, tt.expectedConfig, h.config, "Runtime is not equal")
-=======
 			assert.Equal(t, tt.expectedConfig, h.config, "Runtime config is not equal")
->>>>>>> ed1adca7
 		})
 	}
 }
