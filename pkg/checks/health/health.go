// sparrow
// (C) 2024, Deutsche Telekom IT GmbH
//
// Deutsche Telekom IT GmbH and all other contributors /
// copyright owners license this file to you under the Apache
// License, Version 2.0 (the "License"); you may not use this
// file except in compliance with the License.
// You may obtain a copy of the License at
//
// http://www.apache.org/licenses/LICENSE-2.0
//
// Unless required by applicable law or agreed to in writing,
// software distributed under the License is distributed on an
// "AS IS" BASIS, WITHOUT WARRANTIES OR CONDITIONS OF ANY
// KIND, either express or implied.  See the License for the
// specific language governing permissions and limitations
// under the License.

package health

import (
	"context"
	"fmt"
	"io"
	"net/http"
	"sync"
	"time"

	"github.com/caas-team/sparrow/internal/helper"
	"github.com/caas-team/sparrow/internal/logger"
	"github.com/caas-team/sparrow/pkg/checks"
	"github.com/getkin/kin-openapi/openapi3"
	"github.com/prometheus/client_golang/prometheus"
)

var (
	_            checks.Check   = (*Health)(nil)
	_            checks.Runtime = (*Config)(nil)
	stateMapping                = map[int]string{
		0: "unhealthy",
		1: "healthy",
	}
)

const CheckName = "health"

// Health is a check that measures the availability of an endpoint
type Health struct {
	checks.CheckBase
	route   string
	config  Config
	metrics metrics
}

// NewCheck creates a new instance of the health check
func NewCheck() checks.Check {
	return &Health{
		CheckBase: checks.CheckBase{
			Mu:      sync.Mutex{},
			CResult: nil,
			Done:    make(chan bool, 1),
		},
		route: "health",
		config: Config{
			Retry: checks.DefaultRetry,
		},
		metrics: newMetrics(),
	}
}

// Config defines the configuration parameters for a health check
type Config struct {
	Targets  []string           `json:"targets,omitempty" yaml:"targets,omitempty"`
	Interval time.Duration      `json:"interval" yaml:"interval"`
	Timeout  time.Duration      `json:"timeout" yaml:"timeout"`
	Retry    helper.RetryConfig `json:"retry" yaml:"retry"`
}

// metrics contains the metric collectors for the Health check
type metrics struct {
	*prometheus.GaugeVec
}

func (h *Config) For() string {
	return CheckName
}

// Run starts the health check
func (h *Health) Run(ctx context.Context) error {
	ctx, cancel := logger.NewContextWithLogger(ctx)
	defer cancel()
	log := logger.FromContext(ctx)
	log.Info("Starting healthcheck", "interval", h.config.Interval.String())

	for {
		select {
		case <-ctx.Done():
			log.Error("Context canceled", "err", ctx.Err())
			return ctx.Err()
		case <-h.Done:
			log.Debug("Soft shut down")
			return nil
		case <-time.After(h.config.Interval):
			res := h.check(ctx)
			errval := ""
			r := checks.Result{
				Data:      res,
				Err:       errval,
				Timestamp: time.Now(),
			}

			h.CResult <- r
			log.Debug("Successfully finished health check run")
		}
	}
}

// Startup is called once when the health check is registered
func (h *Health) Startup(ctx context.Context, cResult chan<- checks.Result) error {
	log := logger.FromContext(ctx).WithGroup("health")
	log.Debug("Initializing health check")

	h.CResult = cResult
	return nil
}

// Shutdown is called once when the check is unregistered or sparrow shuts down
func (h *Health) Shutdown(_ context.Context) error {
	h.Done <- true
	close(h.Done)

	return nil
}

// SetConfig sets the configuration for the health check
func (h *Health) SetConfig(cfg checks.Runtime) error {
	if c, ok := cfg.(*Config); ok {
		h.Mu.Lock()
		defer h.Mu.Unlock()
		h.config = *c
		return nil
<<<<<<< HEAD
=======
	}

	return checks.ErrConfigMismatch{
		Expected: CheckName,
		Current:  cfg.For(),
>>>>>>> ed1adca7
	}
}

<<<<<<< HEAD
	return checks.ConfigMismatch
}

=======
>>>>>>> ed1adca7
// GetConfig returns the current configuration of the check
func (h *Health) GetConfig() checks.Runtime {
	h.Mu.Lock()
	defer h.Mu.Unlock()
	return &h.config
}

// Name returns the name of the check
func (h *Health) Name() string {
	return CheckName
}

// Schema provides the schema of the data that will be provided
// by the health check
func (h *Health) Schema() (*openapi3.SchemaRef, error) {
	return checks.OpenapiFromPerfData[map[string]string](map[string]string{})
}

// newMetrics initializes metric collectors of the health check
func newMetrics() metrics {
	return metrics{
		GaugeVec: prometheus.NewGaugeVec(
			prometheus.GaugeOpts{
				Name: "sparrow_health_up",
				Help: "Health of targets",
			},
			[]string{
				"target",
			},
		),
	}
}

// GetMetricCollectors returns all metric collectors of check
func (h *Health) GetMetricCollectors() []prometheus.Collector {
	return []prometheus.Collector{
		h.metrics,
	}
}

// check performs a health check using a retry function
// to get the health status for all targets
func (h *Health) check(ctx context.Context) map[string]string {
	log := logger.FromContext(ctx)
	log.Debug("Checking health")
	if len(h.config.Targets) == 0 {
		log.Debug("No targets defined")
		return map[string]string{}
	}
	log.Debug("Getting health status for each target in separate routine", "amount", len(h.config.Targets))

	var wg sync.WaitGroup
	var mu sync.Mutex
	results := map[string]string{}

	client := &http.Client{
		Timeout: h.config.Timeout,
	}
	for _, t := range h.config.Targets {
		target := t
		wg.Add(1)
		l := log.With("target", target)

		getHealthRetry := helper.Retry(func(ctx context.Context) error {
			return getHealth(ctx, client, target)
		}, h.config.Retry)

		go func() {
			defer wg.Done()
			state := 1

			l.Debug("Starting retry routine to get health status")
			if err := getHealthRetry(ctx); err != nil {
				state = 0
				l.Warn(fmt.Sprintf("Health check failed after %d retries", h.config.Retry.Count), "error", err)
			}

			l.Debug("Successfully got health status of target", "status", stateMapping[state])
			mu.Lock()
			defer mu.Unlock()
			results[target] = stateMapping[state]

			h.metrics.WithLabelValues(target).Set(float64(state))
		}()
	}

	log.Debug("Waiting for all routines to finish")
	wg.Wait()

	log.Debug("Successfully got health status from all targets")
	return results
}

// getHealth performs an HTTP get request and returns ok if status code is 200
func getHealth(ctx context.Context, client *http.Client, url string) error {
	log := logger.FromContext(ctx).With("url", url)

	req, err := http.NewRequestWithContext(ctx, http.MethodGet, url, http.NoBody)
	if err != nil {
		log.Error("Error while creating request", "error", err)
		return err
	}

	resp, err := client.Do(req) //nolint:bodyclose // Closed in defer below
	if err != nil {
		log.Error("Error while requesting health", "error", err)
		return err
	}
	defer func(Body io.ReadCloser) {
		err := Body.Close()
		if err != nil {
			log.Error("Failed to close response body", "error", err.Error())
		}
	}(resp.Body)

	if resp.StatusCode != http.StatusOK {
		log.Warn("Health request was not ok (HTTP Status 200)", "status", resp.Status)
		return fmt.Errorf("request failed, status is %s", resp.Status)
	}

	return nil
}<|MERGE_RESOLUTION|>--- conflicted
+++ resolved
@@ -139,23 +139,14 @@
 		defer h.Mu.Unlock()
 		h.config = *c
 		return nil
-<<<<<<< HEAD
-=======
 	}
 
 	return checks.ErrConfigMismatch{
 		Expected: CheckName,
 		Current:  cfg.For(),
->>>>>>> ed1adca7
-	}
-}
-
-<<<<<<< HEAD
-	return checks.ConfigMismatch
-}
-
-=======
->>>>>>> ed1adca7
+	}
+}
+
 // GetConfig returns the current configuration of the check
 func (h *Health) GetConfig() checks.Runtime {
 	h.Mu.Lock()
