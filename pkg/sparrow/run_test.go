--- conflicted
+++ resolved
@@ -21,23 +21,19 @@
 import (
 	"context"
 	"reflect"
+	"sync"
 	"testing"
 	"time"
 
 	"github.com/caas-team/sparrow/pkg/checks/dns"
+	"github.com/caas-team/sparrow/pkg/metrics"
 
 	"github.com/caas-team/sparrow/pkg/checks/runtime"
 
 	"github.com/caas-team/sparrow/pkg/checks"
-<<<<<<< HEAD
-	"github.com/caas-team/sparrow/pkg/metrics"
-=======
 	"github.com/caas-team/sparrow/pkg/checks/health"
 	"github.com/caas-team/sparrow/pkg/checks/latency"
 
-	"github.com/caas-team/sparrow/pkg/api"
-
->>>>>>> d91def5e
 	gitlabmock "github.com/caas-team/sparrow/pkg/sparrow/targets/test"
 
 	"github.com/stretchr/testify/assert"
@@ -107,32 +103,26 @@
 	for _, tt := range tests {
 		t.Run(tt.name, func(t *testing.T) {
 			s := &Sparrow{
-<<<<<<< HEAD
-				config:  tt.fields.cfg,
-				db:      tt.fields.db,
-				loader:  tt.fields.loader,
+				config:  &config.Config{},
+				db:      nil,
+				api:     nil,
+				loader:  nil,
+				tarMan:  &gitlabmock.MockTargetManager{},
 				metrics: metrics.NewMetrics(),
+				errorHandler: errorHandler{
+					cErr:     make(chan error),
+					cDone:    make(chan struct{}),
+					shutOnce: sync.Once{},
+				},
 				checkCoordinator: checkCoordinator{
-					checks:      tt.fields.checks,
-					resultFanIn: tt.fields.resultFanIn,
-					cCfgChecks:  tt.fields.cCfgChecks,
-					cResult:     tt.fields.cResult,
+					checks:      tt.checks,
+					resultFanIn: make(map[string]chan checks.Result),
+					cRuntime:    make(chan runtime.Config, 1),
+					cResult:     make(chan checks.ResultDTO),
 				},
 			}
 
-			// Send new config to channel
-			s.config.Checks = tt.newChecksConfig
-=======
-				checks:      tt.checks,
-				resultFanIn: make(map[string]chan checks.Result),
-				cRuntime:    make(chan runtime.Config, 1),
-				routingTree: api.NewRoutingTree(),
-				metrics:     NewMetrics(),
-				tarMan:      &gitlabmock.MockTargetManager{},
-			}
-
 			s.ReconcileChecks(ctx, tt.newChecksConfig)
->>>>>>> d91def5e
 
 			// iterate of the sparrow's checks and check if they are configured
 			for _, c := range s.checks {
@@ -382,13 +372,8 @@
 				tarMan: &gitlabmock.MockTargetManager{
 					Targets: tt.globalTargets,
 				},
-<<<<<<< HEAD
 				config: &config.Config{
-					SparrowName: "wonderhost.usa",
-=======
-				cfg: &config.Config{
 					SparrowName: "sparrow.com",
->>>>>>> d91def5e
 				},
 			}
 			got := s.enrichTargets(tt.config)
