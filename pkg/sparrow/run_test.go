// sparrow
// (C) 2023, Deutsche Telekom IT GmbH
//
// Deutsche Telekom IT GmbH and all other contributors /
// copyright owners license this file to you under the Apache
// License, Version 2.0 (the "License"); you may not use this
// file except in compliance with the License.
// You may obtain a copy of the License at
//
// http://www.apache.org/licenses/LICENSE-2.0
//
// Unless required by applicable law or agreed to in writing,
// software distributed under the License is distributed on an
// "AS IS" BASIS, WITHOUT WARRANTIES OR CONDITIONS OF ANY
// KIND, either express or implied.  See the License for the
// specific language governing permissions and limitations
// under the License.

package sparrow

import (
	"context"
	"reflect"
	"testing"
	"time"

	"github.com/caas-team/sparrow/pkg/api"
<<<<<<< HEAD

	gitlabmock "github.com/caas-team/sparrow/pkg/sparrow/targets/test"
=======
	"github.com/caas-team/sparrow/pkg/checks"
	gitlabmock "github.com/caas-team/sparrow/pkg/sparrow/targets/test"
	"github.com/getkin/kin-openapi/openapi3"
	"github.com/prometheus/client_golang/prometheus"
>>>>>>> c4602b28

	"github.com/stretchr/testify/assert"

	"github.com/caas-team/sparrow/internal/logger"
<<<<<<< HEAD
	"github.com/caas-team/sparrow/pkg/checks"
=======
	"github.com/caas-team/sparrow/pkg/checks/register"
	"github.com/caas-team/sparrow/pkg/checks/types"
>>>>>>> c4602b28
	"github.com/caas-team/sparrow/pkg/config"
)

func TestSparrow_ReconcileChecks(t *testing.T) {
	ctx, cancel := logger.NewContextWithLogger(context.Background())
	defer cancel()

<<<<<<< HEAD
	rtcfg := &checks.RuntimeConfig{}
=======
	mockCheck := checks.CheckMock{
		RunFunc: func(ctx context.Context) error {
			return nil
		},
		SchemaFunc: func() (*openapi3.SchemaRef, error) {
			return nil, nil
		},
		SetConfigFunc: func(ctx context.Context, config any) error {
			return nil
		},
		ShutdownFunc: func(ctx context.Context) error {
			return nil
		},
		StartupFunc: func(ctx context.Context, cResult chan<- types.Result) error {
			return nil
		},
		RegisterHandlerFunc:   func(ctx context.Context, router *api.RoutingTree) {},
		DeregisterHandlerFunc: func(ctx context.Context, router *api.RoutingTree) {},
		GetMetricCollectorsFunc: func() []prometheus.Collector {
			return []prometheus.Collector{}
		},
	}

	register.RegisteredChecks = map[string]func() checks.Check{
		"alpha": func() checks.Check { return &mockCheck },
		"beta":  func() checks.Check { return &mockCheck },
		"gamma": func() checks.Check { return &mockCheck },
	}

	type fields struct {
		checks      map[string]checks.Check
		resultFanIn map[string]chan types.Result

		cResult    chan types.ResultDTO
		loader     config.Loader
		cfg        *config.Config
		cCfgChecks chan map[string]any
		db         db.DB
	}

>>>>>>> c4602b28
	tests := []struct {
		name            string
		checks          map[string]checks.Check
		newChecksConfig checks.RuntimeConfig
	}{
		{
			name: "no checks registered yet but register one",
<<<<<<< HEAD

			checks: map[string]checks.Check{},

			newChecksConfig: checks.RuntimeConfig{Checks: checks.Checks{Health: &checks.HealthConfig{
				Targets: []string{"https://gitlab.com"},
			}}},
		},
		{
			name: "one healtcheck registered, register latency check",

			checks: map[string]checks.Check{
				checks.HealthCheckName: checks.RegisteredChecks[checks.HealthCheckName](),
=======
			fields: fields{
				checks:      map[string]checks.Check{},
				cfg:         &config.Config{},
				cCfgChecks:  make(chan map[string]any, 1),
				resultFanIn: make(map[string]chan types.Result),
			},
			newChecksConfig: map[string]any{
				"alpha": "I like sparrows",
			},
		},
		{
			name: "on checks registered and register another",
			fields: fields{
				checks: map[string]checks.Check{
					"alpha": register.RegisteredChecks["alpha"](),
				},
				cfg:         &config.Config{},
				cCfgChecks:  make(chan map[string]any, 1),
				resultFanIn: make(map[string]chan types.Result),
			},
			newChecksConfig: map[string]any{
				"alpha": "I like sparrows",
				"beta":  "I like them more",
>>>>>>> c4602b28
			},

			newChecksConfig: checks.RuntimeConfig{Checks: checks.Checks{
				Latency: &checks.LatencyConfig{
					Targets: []string{"https://gitlab.com"},
				},
				Health: &checks.HealthConfig{
					Targets: []string{"https://gitlab.com"},
				},
			}},
		},
		{
<<<<<<< HEAD
			name: "no checks registered but unregister all",

			checks: map[string]checks.Check{
				checks.HealthCheckName: checks.RegisteredChecks[checks.HealthCheckName](),
=======
			name: "on checks registered but unregister all",
			fields: fields{
				checks: map[string]checks.Check{
					"alpha": register.RegisteredChecks["alpha"](),
				},
				cfg:         &config.Config{},
				cCfgChecks:  make(chan map[string]any, 1),
				resultFanIn: make(map[string]chan types.Result),
>>>>>>> c4602b28
			},

			newChecksConfig: *rtcfg,
		},
		{
<<<<<<< HEAD
			name: "one health check registered, register latency and unregister health",

			checks: map[string]checks.Check{
				checks.HealthCheckName: checks.RegisteredChecks[checks.HealthCheckName](),
=======
			name: "two checks registered, register another and unregister one",
			fields: fields{
				checks: map[string]checks.Check{
					"alpha": register.RegisteredChecks["alpha"](),
					"gamma": register.RegisteredChecks["alpha"](),
				},
				cfg:         &config.Config{},
				cCfgChecks:  make(chan map[string]any, 1),
				resultFanIn: make(map[string]chan types.Result),
>>>>>>> c4602b28
			},

			newChecksConfig: checks.RuntimeConfig{
				Checks: checks.Checks{
					Latency: &checks.LatencyConfig{
						Targets: []string{"https://gitlab.com"},
					},
				},
			},
		},
	}
	for _, tt := range tests {
		t.Run(tt.name, func(t *testing.T) {
			s := &Sparrow{
				checks:      tt.checks,
				resultFanIn: make(map[string]chan checks.Result),
				cCfgChecks:  make(chan checks.RuntimeConfig, 1),
				routingTree: api.NewRoutingTree(),
				metrics:     NewMetrics(),
				tarMan:      &gitlabmock.MockTargetManager{},
			}

			s.ReconcileChecks(ctx, tt.newChecksConfig)

<<<<<<< HEAD
			// assert the currently registered checks are the ones in the new config
			assert.Equal(t, tt.newChecksConfig.Checks.Size(), len(s.checks))
=======
			for newChecksConfigName := range tt.newChecksConfig {
				check := register.RegisteredChecks[newChecksConfigName]()
				assert.Equal(t, check, s.checks[newChecksConfigName])
			}
>>>>>>> c4602b28
		})
	}
}

func Test_fanInResults(t *testing.T) {
	checkChan := make(chan types.Result, 1)
	cResult := make(chan types.ResultDTO, 1)
	name := "check"
	go fanInResults(checkChan, cResult, name)

	result := types.Result{
		Timestamp: time.Time{},
		Err:       "",
		Data:      0,
	}

	checkChan <- result
	output := <-cResult

	want := types.ResultDTO{
		Name:   name,
		Result: &result,
	}

	if !reflect.DeepEqual(output, want) {
		t.Errorf("fanInResults() = %v, want %v", output, want)
	}

	close(checkChan)
}

// TestSparrow_Run_FullComponentStart tests that the Run method starts the API,
// loader and a targetManager all start.
func TestSparrow_Run_FullComponentStart(t *testing.T) {
	// create simple file loader config
	c := &config.Config{
		Api: config.ApiConfig{ListeningAddress: ":9090"},
		Loader: config.LoaderConfig{
			Type:     "file",
			File:     config.FileLoaderConfig{Path: "../config/testdata/config.yaml"},
			Interval: time.Second * 1,
		},
		TargetManager: config.TargetManagerConfig{
			CheckInterval:        time.Second * 1,
			RegistrationInterval: time.Second * 1,
			UnhealthyThreshold:   time.Second * 1,
			Gitlab: config.GitlabTargetManagerConfig{
				BaseURL:   "https://gitlab.com",
				Token:     "my-cool-token",
				ProjectID: 42,
			},
		},
	}

	// start sparrow
	s := New(c)
	ctx := context.Background()
	go func() {
		err := s.Run(ctx)
		if err != nil {
			t.Errorf("Sparrow.Run() error = %v", err)
		}
	}()

	t.Log("Running sparrow for 10ms")
	time.Sleep(time.Millisecond * 10)
}

// TestSparrow_Run_ContextCancel tests that after a context cancels the Run method
// will return an error and all started components will be shut down.
func TestSparrow_Run_ContextCancel(t *testing.T) {
	// create simple file loader config
	c := &config.Config{
		Api: config.ApiConfig{ListeningAddress: ":9090"},
		Loader: config.LoaderConfig{
			Type:     "file",
			File:     config.FileLoaderConfig{Path: "../config/testdata/config.yaml"},
			Interval: time.Second * 1,
		},
	}

	// start sparrow
	s := New(c)
	s.tarMan = &gitlabmock.MockTargetManager{}
	ctx, cancel := context.WithCancel(context.Background())
	go func() {
		err := s.Run(ctx)
		t.Logf("Sparrow exited with error: %v", err)
		if err == nil {
			t.Error("Sparrow.Run() should have errored out, no error received")
		}
	}()

	t.Log("Running sparrow for 10ms")
	time.Sleep(time.Millisecond * 10)

	t.Log("Canceling context and waiting for shutdown")
	cancel()
	time.Sleep(time.Millisecond * 30)
}

// TestSparrow_enrichHealthTargets tests that the enrichTargets method
// updates the HealthCheck targets, if they exist in the config of the checks.
func TestSparrow_enrichTargets(t *testing.T) {
	now := time.Now()
<<<<<<< HEAD
	testTarget := "https://localhost.de"
	gt := []checks.GlobalTarget{
=======
	gt := []types.GlobalTarget{
>>>>>>> c4602b28
		{
			Url:      testTarget,
			LastSeen: now,
		},
	}
	tests := []struct {
		name          string
<<<<<<< HEAD
		config        checks.RuntimeConfig
		globalTargets []checks.GlobalTarget
		expected      checks.RuntimeConfig
=======
		config        any
		globalTargets []types.GlobalTarget
		expected      any
>>>>>>> c4602b28
	}{
		{
			name:          "no config",
			config:        checks.RuntimeConfig{},
			globalTargets: gt,
			expected:      checks.RuntimeConfig{},
		},
		{
			name: "config with no targets",
			config: checks.RuntimeConfig{
				Checks: checks.Checks{
					Health: &checks.HealthConfig{
						Targets: nil,
					},
					Latency: &checks.LatencyConfig{
						Targets: nil,
					},
				},
			},
			globalTargets: gt,
			expected: checks.RuntimeConfig{
				Checks: checks.Checks{
					Health: &checks.HealthConfig{
						Targets: []string{testTarget},
					},
					Latency: &checks.LatencyConfig{
						Targets: []string{testTarget},
					},
				},
			},
		},
		{
			name: "config with empty targets",
			config: checks.RuntimeConfig{
				Checks: checks.Checks{
					Health: &checks.HealthConfig{
						Targets: nil,
					},
					Latency: &checks.LatencyConfig{
						Targets: nil,
					},
				},
			},
			globalTargets: gt,
			expected: checks.RuntimeConfig{
				Checks: checks.Checks{
					Health: &checks.HealthConfig{
						Targets: []string{testTarget},
					},
					Latency: &checks.LatencyConfig{
						Targets: []string{testTarget},
					},
				},
			},
		},
		{
			name: "config with targets",
			config: checks.RuntimeConfig{
				Checks: checks.Checks{
					Health: &checks.HealthConfig{
						Targets: []string{"https://gitlab.com"},
					},
					Latency: &checks.LatencyConfig{
						Targets: []string{"https://gitlab.com"},
					},
				},
			},
			globalTargets: gt,
			expected: checks.RuntimeConfig{
				Checks: checks.Checks{
					Health: &checks.HealthConfig{
						Targets: []string{"https://gitlab.com", testTarget},
					},
					Latency: &checks.LatencyConfig{
						Targets: []string{"https://gitlab.com", testTarget},
					},
				},
			},
		},
		{
			name: "config has a target already present in global targets - no duplicates",
			config: checks.RuntimeConfig{
				Checks: checks.Checks{
					Health: &checks.HealthConfig{
						Targets: []string{testTarget},
					},
				},
			},
			globalTargets: gt,
			expected: checks.RuntimeConfig{
				Checks: checks.Checks{
					Health: &checks.HealthConfig{
						Targets: []string{testTarget},
					},
				},
			},
		},
		{
			name: "global targets contains self - do not add to config",
			config: checks.RuntimeConfig{
				Checks: checks.Checks{
					Health: &checks.HealthConfig{
						Targets: []string{testTarget},
					},
				},
			},
<<<<<<< HEAD
			globalTargets: append(gt, checks.GlobalTarget{
				Url:      "https://sparrow.com",
				LastSeen: now,
=======
			globalTargets: append(gt, types.GlobalTarget{
				Url: "https://wonderhost.usa",
>>>>>>> c4602b28
			}),
			expected: checks.RuntimeConfig{
				Checks: checks.Checks{
					Health: &checks.HealthConfig{
						Targets: []string{testTarget},
					},
				},
			},
		},
	}

	for _, tt := range tests {
		t.Run(tt.name, func(t *testing.T) {
			s := &Sparrow{
				tarMan: &gitlabmock.MockTargetManager{
					Targets: tt.globalTargets,
				},
				cfg: &config.Config{
					SparrowName: "sparrow.com",
				},
			}
			got := s.enrichTargets(tt.config)
			assert.Equal(t, tt.expected, got)
		})
	}
}<|MERGE_RESOLUTION|>--- conflicted
+++ resolved
@@ -24,26 +24,18 @@
 	"testing"
 	"time"
 
+	checks2 "github.com/caas-team/sparrow/pkg/checks"
+	"github.com/caas-team/sparrow/pkg/checks/health"
+	"github.com/caas-team/sparrow/pkg/checks/latency"
+
 	"github.com/caas-team/sparrow/pkg/api"
-<<<<<<< HEAD
 
 	gitlabmock "github.com/caas-team/sparrow/pkg/sparrow/targets/test"
-=======
-	"github.com/caas-team/sparrow/pkg/checks"
-	gitlabmock "github.com/caas-team/sparrow/pkg/sparrow/targets/test"
-	"github.com/getkin/kin-openapi/openapi3"
-	"github.com/prometheus/client_golang/prometheus"
->>>>>>> c4602b28
 
 	"github.com/stretchr/testify/assert"
 
 	"github.com/caas-team/sparrow/internal/logger"
-<<<<<<< HEAD
-	"github.com/caas-team/sparrow/pkg/checks"
-=======
-	"github.com/caas-team/sparrow/pkg/checks/register"
 	"github.com/caas-team/sparrow/pkg/checks/types"
->>>>>>> c4602b28
 	"github.com/caas-team/sparrow/pkg/config"
 )
 
@@ -51,148 +43,56 @@
 	ctx, cancel := logger.NewContextWithLogger(context.Background())
 	defer cancel()
 
-<<<<<<< HEAD
-	rtcfg := &checks.RuntimeConfig{}
-=======
-	mockCheck := checks.CheckMock{
-		RunFunc: func(ctx context.Context) error {
-			return nil
-		},
-		SchemaFunc: func() (*openapi3.SchemaRef, error) {
-			return nil, nil
-		},
-		SetConfigFunc: func(ctx context.Context, config any) error {
-			return nil
-		},
-		ShutdownFunc: func(ctx context.Context) error {
-			return nil
-		},
-		StartupFunc: func(ctx context.Context, cResult chan<- types.Result) error {
-			return nil
-		},
-		RegisterHandlerFunc:   func(ctx context.Context, router *api.RoutingTree) {},
-		DeregisterHandlerFunc: func(ctx context.Context, router *api.RoutingTree) {},
-		GetMetricCollectorsFunc: func() []prometheus.Collector {
-			return []prometheus.Collector{}
-		},
-	}
-
-	register.RegisteredChecks = map[string]func() checks.Check{
-		"alpha": func() checks.Check { return &mockCheck },
-		"beta":  func() checks.Check { return &mockCheck },
-		"gamma": func() checks.Check { return &mockCheck },
-	}
-
-	type fields struct {
-		checks      map[string]checks.Check
-		resultFanIn map[string]chan types.Result
-
-		cResult    chan types.ResultDTO
-		loader     config.Loader
-		cfg        *config.Config
-		cCfgChecks chan map[string]any
-		db         db.DB
-	}
-
->>>>>>> c4602b28
+	rtcfg := &types.RuntimeConfig{}
 	tests := []struct {
 		name            string
-		checks          map[string]checks.Check
-		newChecksConfig checks.RuntimeConfig
+		checks          map[string]checks2.Check
+		newChecksConfig types.RuntimeConfig
 	}{
 		{
 			name: "no checks registered yet but register one",
-<<<<<<< HEAD
-
-			checks: map[string]checks.Check{},
-
-			newChecksConfig: checks.RuntimeConfig{Checks: checks.Checks{Health: &checks.HealthConfig{
+
+			checks: map[string]checks2.Check{},
+
+			newChecksConfig: types.RuntimeConfig{Checks: types.Checks{Health: &health.Config{
 				Targets: []string{"https://gitlab.com"},
 			}}},
 		},
 		{
 			name: "one healtcheck registered, register latency check",
 
-			checks: map[string]checks.Check{
-				checks.HealthCheckName: checks.RegisteredChecks[checks.HealthCheckName](),
-=======
-			fields: fields{
-				checks:      map[string]checks.Check{},
-				cfg:         &config.Config{},
-				cCfgChecks:  make(chan map[string]any, 1),
-				resultFanIn: make(map[string]chan types.Result),
-			},
-			newChecksConfig: map[string]any{
-				"alpha": "I like sparrows",
-			},
-		},
-		{
-			name: "on checks registered and register another",
-			fields: fields{
-				checks: map[string]checks.Check{
-					"alpha": register.RegisteredChecks["alpha"](),
-				},
-				cfg:         &config.Config{},
-				cCfgChecks:  make(chan map[string]any, 1),
-				resultFanIn: make(map[string]chan types.Result),
-			},
-			newChecksConfig: map[string]any{
-				"alpha": "I like sparrows",
-				"beta":  "I like them more",
->>>>>>> c4602b28
-			},
-
-			newChecksConfig: checks.RuntimeConfig{Checks: checks.Checks{
-				Latency: &checks.LatencyConfig{
+			checks: map[string]checks2.Check{
+				health.CheckName: types.RegisteredChecks[health.CheckName](),
+			},
+
+			newChecksConfig: types.RuntimeConfig{Checks: types.Checks{
+				Latency: &latency.Config{
 					Targets: []string{"https://gitlab.com"},
 				},
-				Health: &checks.HealthConfig{
+				Health: &health.Config{
 					Targets: []string{"https://gitlab.com"},
 				},
 			}},
 		},
 		{
-<<<<<<< HEAD
 			name: "no checks registered but unregister all",
 
-			checks: map[string]checks.Check{
-				checks.HealthCheckName: checks.RegisteredChecks[checks.HealthCheckName](),
-=======
-			name: "on checks registered but unregister all",
-			fields: fields{
-				checks: map[string]checks.Check{
-					"alpha": register.RegisteredChecks["alpha"](),
-				},
-				cfg:         &config.Config{},
-				cCfgChecks:  make(chan map[string]any, 1),
-				resultFanIn: make(map[string]chan types.Result),
->>>>>>> c4602b28
+			checks: map[string]checks2.Check{
+				health.CheckName: types.RegisteredChecks[health.CheckName](),
 			},
 
 			newChecksConfig: *rtcfg,
 		},
 		{
-<<<<<<< HEAD
 			name: "one health check registered, register latency and unregister health",
 
-			checks: map[string]checks.Check{
-				checks.HealthCheckName: checks.RegisteredChecks[checks.HealthCheckName](),
-=======
-			name: "two checks registered, register another and unregister one",
-			fields: fields{
-				checks: map[string]checks.Check{
-					"alpha": register.RegisteredChecks["alpha"](),
-					"gamma": register.RegisteredChecks["alpha"](),
-				},
-				cfg:         &config.Config{},
-				cCfgChecks:  make(chan map[string]any, 1),
-				resultFanIn: make(map[string]chan types.Result),
->>>>>>> c4602b28
-			},
-
-			newChecksConfig: checks.RuntimeConfig{
-				Checks: checks.Checks{
-					Latency: &checks.LatencyConfig{
+			checks: map[string]checks2.Check{
+				health.CheckName: types.RegisteredChecks[health.CheckName](),
+			},
+
+			newChecksConfig: types.RuntimeConfig{
+				Checks: types.Checks{
+					Latency: &latency.Config{
 						Targets: []string{"https://gitlab.com"},
 					},
 				},
@@ -203,8 +103,8 @@
 		t.Run(tt.name, func(t *testing.T) {
 			s := &Sparrow{
 				checks:      tt.checks,
-				resultFanIn: make(map[string]chan checks.Result),
-				cCfgChecks:  make(chan checks.RuntimeConfig, 1),
+				resultFanIn: make(map[string]chan checks2.Result),
+				cCfgChecks:  make(chan types.RuntimeConfig, 1),
 				routingTree: api.NewRoutingTree(),
 				metrics:     NewMetrics(),
 				tarMan:      &gitlabmock.MockTargetManager{},
@@ -212,26 +112,19 @@
 
 			s.ReconcileChecks(ctx, tt.newChecksConfig)
 
-<<<<<<< HEAD
 			// assert the currently registered checks are the ones in the new config
 			assert.Equal(t, tt.newChecksConfig.Checks.Size(), len(s.checks))
-=======
-			for newChecksConfigName := range tt.newChecksConfig {
-				check := register.RegisteredChecks[newChecksConfigName]()
-				assert.Equal(t, check, s.checks[newChecksConfigName])
-			}
->>>>>>> c4602b28
 		})
 	}
 }
 
 func Test_fanInResults(t *testing.T) {
-	checkChan := make(chan types.Result, 1)
-	cResult := make(chan types.ResultDTO, 1)
+	checkChan := make(chan checks2.Result, 1)
+	cResult := make(chan checks2.ResultDTO, 1)
 	name := "check"
 	go fanInResults(checkChan, cResult, name)
 
-	result := types.Result{
+	result := checks2.Result{
 		Timestamp: time.Time{},
 		Err:       "",
 		Data:      0,
@@ -240,7 +133,7 @@
 	checkChan <- result
 	output := <-cResult
 
-	want := types.ResultDTO{
+	want := checks2.ResultDTO{
 		Name:   name,
 		Result: &result,
 	}
@@ -326,12 +219,8 @@
 // updates the HealthCheck targets, if they exist in the config of the checks.
 func TestSparrow_enrichTargets(t *testing.T) {
 	now := time.Now()
-<<<<<<< HEAD
 	testTarget := "https://localhost.de"
-	gt := []checks.GlobalTarget{
-=======
 	gt := []types.GlobalTarget{
->>>>>>> c4602b28
 		{
 			Url:      testTarget,
 			LastSeen: now,
@@ -339,41 +228,35 @@
 	}
 	tests := []struct {
 		name          string
-<<<<<<< HEAD
-		config        checks.RuntimeConfig
-		globalTargets []checks.GlobalTarget
-		expected      checks.RuntimeConfig
-=======
-		config        any
+		config        types.RuntimeConfig
 		globalTargets []types.GlobalTarget
-		expected      any
->>>>>>> c4602b28
+		expected      types.RuntimeConfig
 	}{
 		{
 			name:          "no config",
-			config:        checks.RuntimeConfig{},
-			globalTargets: gt,
-			expected:      checks.RuntimeConfig{},
+			config:        types.RuntimeConfig{},
+			globalTargets: gt,
+			expected:      types.RuntimeConfig{},
 		},
 		{
 			name: "config with no targets",
-			config: checks.RuntimeConfig{
-				Checks: checks.Checks{
-					Health: &checks.HealthConfig{
+			config: types.RuntimeConfig{
+				Checks: types.Checks{
+					Health: &health.Config{
 						Targets: nil,
 					},
-					Latency: &checks.LatencyConfig{
+					Latency: &latency.Config{
 						Targets: nil,
 					},
 				},
 			},
 			globalTargets: gt,
-			expected: checks.RuntimeConfig{
-				Checks: checks.Checks{
-					Health: &checks.HealthConfig{
-						Targets: []string{testTarget},
-					},
-					Latency: &checks.LatencyConfig{
+			expected: types.RuntimeConfig{
+				Checks: types.Checks{
+					Health: &health.Config{
+						Targets: []string{testTarget},
+					},
+					Latency: &latency.Config{
 						Targets: []string{testTarget},
 					},
 				},
@@ -381,23 +264,23 @@
 		},
 		{
 			name: "config with empty targets",
-			config: checks.RuntimeConfig{
-				Checks: checks.Checks{
-					Health: &checks.HealthConfig{
+			config: types.RuntimeConfig{
+				Checks: types.Checks{
+					Health: &health.Config{
 						Targets: nil,
 					},
-					Latency: &checks.LatencyConfig{
+					Latency: &latency.Config{
 						Targets: nil,
 					},
 				},
 			},
 			globalTargets: gt,
-			expected: checks.RuntimeConfig{
-				Checks: checks.Checks{
-					Health: &checks.HealthConfig{
-						Targets: []string{testTarget},
-					},
-					Latency: &checks.LatencyConfig{
+			expected: types.RuntimeConfig{
+				Checks: types.Checks{
+					Health: &health.Config{
+						Targets: []string{testTarget},
+					},
+					Latency: &latency.Config{
 						Targets: []string{testTarget},
 					},
 				},
@@ -405,23 +288,23 @@
 		},
 		{
 			name: "config with targets",
-			config: checks.RuntimeConfig{
-				Checks: checks.Checks{
-					Health: &checks.HealthConfig{
+			config: types.RuntimeConfig{
+				Checks: types.Checks{
+					Health: &health.Config{
 						Targets: []string{"https://gitlab.com"},
 					},
-					Latency: &checks.LatencyConfig{
+					Latency: &latency.Config{
 						Targets: []string{"https://gitlab.com"},
 					},
 				},
 			},
 			globalTargets: gt,
-			expected: checks.RuntimeConfig{
-				Checks: checks.Checks{
-					Health: &checks.HealthConfig{
+			expected: types.RuntimeConfig{
+				Checks: types.Checks{
+					Health: &health.Config{
 						Targets: []string{"https://gitlab.com", testTarget},
 					},
-					Latency: &checks.LatencyConfig{
+					Latency: &latency.Config{
 						Targets: []string{"https://gitlab.com", testTarget},
 					},
 				},
@@ -429,17 +312,17 @@
 		},
 		{
 			name: "config has a target already present in global targets - no duplicates",
-			config: checks.RuntimeConfig{
-				Checks: checks.Checks{
-					Health: &checks.HealthConfig{
-						Targets: []string{testTarget},
-					},
-				},
-			},
-			globalTargets: gt,
-			expected: checks.RuntimeConfig{
-				Checks: checks.Checks{
-					Health: &checks.HealthConfig{
+			config: types.RuntimeConfig{
+				Checks: types.Checks{
+					Health: &health.Config{
+						Targets: []string{testTarget},
+					},
+				},
+			},
+			globalTargets: gt,
+			expected: types.RuntimeConfig{
+				Checks: types.Checks{
+					Health: &health.Config{
 						Targets: []string{testTarget},
 					},
 				},
@@ -447,25 +330,20 @@
 		},
 		{
 			name: "global targets contains self - do not add to config",
-			config: checks.RuntimeConfig{
-				Checks: checks.Checks{
-					Health: &checks.HealthConfig{
-						Targets: []string{testTarget},
-					},
-				},
-			},
-<<<<<<< HEAD
-			globalTargets: append(gt, checks.GlobalTarget{
+			config: types.RuntimeConfig{
+				Checks: types.Checks{
+					Health: &health.Config{
+						Targets: []string{testTarget},
+					},
+				},
+			},
+			globalTargets: append(gt, types.GlobalTarget{
 				Url:      "https://sparrow.com",
 				LastSeen: now,
-=======
-			globalTargets: append(gt, types.GlobalTarget{
-				Url: "https://wonderhost.usa",
->>>>>>> c4602b28
 			}),
-			expected: checks.RuntimeConfig{
-				Checks: checks.Checks{
-					Health: &checks.HealthConfig{
+			expected: types.RuntimeConfig{
+				Checks: types.Checks{
+					Health: &health.Config{
 						Targets: []string{testTarget},
 					},
 				},
