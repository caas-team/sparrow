--- conflicted
+++ resolved
@@ -4,12 +4,9 @@
 	"context"
 	"fmt"
 
-<<<<<<< HEAD
-	"github.com/caas-team/sparrow/internal/logger"
-=======
 	"github.com/caas-team/sparrow/pkg/db"
 
->>>>>>> efb5af29
+	"github.com/caas-team/sparrow/internal/logger"
 	"github.com/caas-team/sparrow/pkg/checks"
 	"github.com/caas-team/sparrow/pkg/config"
 	"github.com/getkin/kin-openapi/openapi3"
@@ -102,15 +99,11 @@
 		go fanInResults(checkChan, s.cResult, name)
 		err = check.Startup(ctx, checkChan)
 		if err != nil {
-<<<<<<< HEAD
 			log.ErrorContext(ctx, "Failed to startup check", "name", name, "error", err)
-=======
-			log.Printf("Failed to startup check %s: %s", name, err.Error())
 			close(checkChan)
 			// TODO discuss whether this should return an error instead?
 			continue
 
->>>>>>> efb5af29
 		}
 		go check.Run(ctx)
 	}
