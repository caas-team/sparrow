// sparrow
// (C) 2023, Deutsche Telekom IT GmbH
//
// Deutsche Telekom IT GmbH and all other contributors /
// copyright owners license this file to you under the Apache
// License, Version 2.0 (the "License"); you may not use this
// file except in compliance with the License.
// You may obtain a copy of the License at
//
// http://www.apache.org/licenses/LICENSE-2.0
//
// Unless required by applicable law or agreed to in writing,
// software distributed under the License is distributed on an
// "AS IS" BASIS, WITHOUT WARRANTIES OR CONDITIONS OF ANY
// KIND, either express or implied.  See the License for the
// specific language governing permissions and limitations
// under the License.

package sparrow

import (
	"context"
	"fmt"
	"net/http"
	"slices"
	"strings"
	"sync"
	"time"

<<<<<<< HEAD
	"github.com/caas-team/sparrow/pkg/api"
	"github.com/caas-team/sparrow/pkg/checks"
	"github.com/caas-team/sparrow/pkg/factory"
=======
	"github.com/caas-team/sparrow/pkg/factory"

	"github.com/caas-team/sparrow/pkg/checks"
>>>>>>> ed1adca7

	"github.com/caas-team/sparrow/pkg/checks/runtime"

	"github.com/caas-team/sparrow/pkg/sparrow/targets"
	"github.com/prometheus/client_golang/prometheus/promhttp"

	"github.com/caas-team/sparrow/internal/logger"
<<<<<<< HEAD
=======
	"github.com/caas-team/sparrow/pkg/api"
>>>>>>> ed1adca7
	"github.com/caas-team/sparrow/pkg/config"
	"github.com/caas-team/sparrow/pkg/db"
)

const shutdownTimeout = time.Second * 90

type Sparrow struct {
	config  *config.Config
	db      db.DB
	api     api.API
	loader  config.Loader
	tarMan  targets.TargetManager
	metrics Metrics
	errorHandler
	checkCoordinator
}

<<<<<<< HEAD
type checkCoordinator struct {
	// the existing checks
	checks      map[string]checks.Check
	resultFanIn map[string]chan checks.Result
=======
	resultFanIn map[string]chan checks.Result

	cfg *config.Config

>>>>>>> ed1adca7
	// cRuntime is the channel where the loader sends the checkCfg configuration of the checks
	cRuntime chan runtime.Config
	// cResult is the channel where the checks send their results to
	cResult chan checks.ResultDTO
<<<<<<< HEAD
}

type errorHandler struct {
=======
>>>>>>> ed1adca7
	// cErr is used to handle non-recoverable errors of the sparrow components
	cErr chan error
	// cDone is used to signal that the sparrow was shut down because of an error
	cDone chan struct{}
	// shutOnce is used to ensure that the shutdown function is only called once
	shutOnce sync.Once
}

// New creates a new sparrow from a given configfile
func New(cfg *config.Config) *Sparrow {
	sparrow := &Sparrow{
<<<<<<< HEAD
		config:  cfg,
		db:      db.NewInMemory(),
		api:     api.New(cfg.Api),
		metrics: NewMetrics(),
		errorHandler: errorHandler{
			cErr:     make(chan error, 1),
			cDone:    make(chan struct{}, 1),
			shutOnce: sync.Once{},
		},
		checkCoordinator: checkCoordinator{
			checks:      make(map[string]checks.Check),
			resultFanIn: make(map[string]chan checks.Result),
			cRuntime:    make(chan runtime.Config, 1),
			cResult:     make(chan checks.ResultDTO, 1),
		},
=======
		db:          db.NewInMemory(),
		checks:      make(map[string]checks.Check),
		metrics:     NewMetrics(),
		resultFanIn: make(map[string]chan checks.Result),
		cResult:     make(chan checks.ResultDTO, 1),
		cfg:         cfg,
		cRuntime:    make(chan runtime.Config, 1),
		routingTree: api.NewRoutingTree(),
		router:      chi.NewRouter(),
		cErr:        make(chan error, 1),
		cDone:       make(chan struct{}, 1),
>>>>>>> ed1adca7
	}

	if cfg.HasTargetManager() {
		gm := targets.NewGitlabManager(cfg.SparrowName, cfg.TargetManager)
		sparrow.tarMan = gm
	}
	sparrow.loader = config.NewLoader(cfg, sparrow.cRuntime)

<<<<<<< HEAD
=======
	sparrow.loader = config.NewLoader(cfg, sparrow.cRuntime)
	sparrow.db = db.NewInMemory()
>>>>>>> ed1adca7
	return sparrow
}

// Run starts the sparrow
func (s *Sparrow) Run(ctx context.Context) error {
	ctx, cancel := logger.NewContextWithLogger(ctx)
	log := logger.FromContext(ctx)
	defer cancel()

	go func() {
		s.cErr <- s.loader.Run(ctx)
	}()
	go func() {
		if s.tarMan != nil {
			s.cErr <- s.tarMan.Reconcile(ctx)
		}
	}()

	go func() {
		routes := []api.Route{
			{
				Path: "/openapi", Method: http.MethodGet,
				Handler: s.handleOpenAPI,
			},
			{
				Path: fmt.Sprintf("/v1/metrics/{%s}", urlParamCheckName), Method: http.MethodGet,
				Handler: s.handleCheckMetrics,
			},
			{
				Path: "/metrics", Method: "Handle",
				Handler: promhttp.HandlerFor(
					s.metrics.GetRegistry(),
					promhttp.HandlerOpts{Registry: s.metrics.GetRegistry()},
				).ServeHTTP,
			},
		}
		err := s.api.RegisterRoutes(ctx, routes...)
		if err != nil {
			log.Error("Error while registering routes", "error", err)
			s.cErr <- err
		}
		s.cErr <- s.api.Run(ctx)
	}()

	for {
		select {
		case result := <-s.cResult:
			go s.db.Save(result)
		case cfg := <-s.cRuntime:
			s.ReconcileChecks(ctx, cfg)
		case <-ctx.Done():
			s.shutdown(ctx)
		case err := <-s.cErr:
			if err != nil {
				log.Error("Non-recoverable error in sparrow component", "error", err)
				s.shutdown(ctx)
			}
		case <-s.cDone:
			return fmt.Errorf("sparrow was shut down")
		}
	}
}

// ReconcileChecks registers new Checks, unregisters removed Checks,
// resets the Configs of Checks and starts running the checks
func (s *Sparrow) ReconcileChecks(ctx context.Context, cfg runtime.Config) {
	// generate checks from configuration
<<<<<<< HEAD
	s.enrichTargets(cfg)
=======
	cfg = s.enrichTargets(cfg)
>>>>>>> ed1adca7
	fChecks, err := factory.NewChecksFromConfig(cfg)
	if err != nil {
		logger.FromContext(ctx).ErrorContext(ctx, "Failed to create checks from config", "error", err)
		return
	}

	// if checks are empty, register all checks
	if len(s.checks) == 0 {
		for _, c := range fChecks {
			err = s.registerCheck(ctx, c)
			if err != nil {
<<<<<<< HEAD
				logger.FromContext(ctx).ErrorContext(ctx, "Failed to register check", "error", err)
=======
				logger.FromContext(ctx).ErrorContext(ctx, "Failed to register check", "check", c.Name(), "error", err)
>>>>>>> ed1adca7
			}
		}
		return
	}

	// unregister checks that are not in the new config
	for name, check := range s.checks {
		if !cfg.HasCheck(name) {
			s.unregisterCheck(ctx, check)
		}
	}

	// register / update checks that are in the new config
	for _, c := range fChecks {
		if _, ok := s.checks[c.Name()]; !ok {
			err = s.registerCheck(ctx, c)
			if err != nil {
<<<<<<< HEAD
				logger.FromContext(ctx).ErrorContext(ctx, "Failed to register check", "error", err)
=======
				logger.FromContext(ctx).ErrorContext(ctx, "Failed to register check", "check", c.Name(), "error", err)
>>>>>>> ed1adca7
			}
			continue
		}

		// existing config
		err = s.checks[c.Name()].SetConfig(c.GetConfig())
		if err != nil {
<<<<<<< HEAD
			logger.FromContext(ctx).ErrorContext(ctx, "Failed to set config for check", "error", err)
=======
			logger.FromContext(ctx).ErrorContext(ctx, "Failed to set config for check", "check", c.Name(), "error", err)
>>>>>>> ed1adca7
		}
	}
}

// enrichTargets updates the targets of the sparrow's checks with the
// global targets. Per default, the two target lists are merged.
func (s *Sparrow) enrichTargets(cfg runtime.Config) runtime.Config {
	if cfg.Empty() || s.tarMan == nil {
		return cfg
	}

	for _, gt := range s.tarMan.GetTargets() {
<<<<<<< HEAD
		if gt.Url == fmt.Sprintf("https://%s", s.config.SparrowName) {
=======
		if gt.Url == fmt.Sprintf("https://%s", s.cfg.SparrowName) {
>>>>>>> ed1adca7
			continue
		}
		if cfg.HasHealthCheck() && !slices.Contains(cfg.Health.Targets, gt.Url) {
			cfg.Health.Targets = append(cfg.Health.Targets, gt.Url)
		}
		if cfg.HasLatencyCheck() && !slices.Contains(cfg.Latency.Targets, gt.Url) {
			cfg.Latency.Targets = append(cfg.Latency.Targets, gt.Url)
		}
		if cfg.HasDNSCheck() && !slices.Contains(cfg.Dns.Targets, gt.Url) {
			t, _ := strings.CutPrefix(gt.Url, "https://")
			cfg.Dns.Targets = append(cfg.Dns.Targets, t)
		}
	}

	return cfg
}

// registerCheck registers and executes a new check
func (s *Sparrow) registerCheck(ctx context.Context, check checks.Check) error {
	log := logger.FromContext(ctx).With("name", check.Name())

	s.checks[check.Name()] = check

	// Create a fan in a channel for the check
	checkChan := make(chan checks.Result, 1)
	s.resultFanIn[check.Name()] = checkChan

	go fanInResults(checkChan, s.cResult, check.Name())
	err := check.Startup(ctx, checkChan)
	if err != nil {
		log.ErrorContext(ctx, "Failed to startup check", "error", err)
		close(checkChan)
		return err
	}

	// Add prometheus collectors of check to registry
	for _, collector := range check.GetMetricCollectors() {
		if err := s.metrics.GetRegistry().Register(collector); err != nil {
			log.ErrorContext(ctx, "Could not add metrics collector to registry")
		}
	}

	go func() {
		err := check.Run(ctx)
		if err != nil {
			log.ErrorContext(ctx, "Failed to run check", "error", err)
		}
	}()
	return nil
}

// UnregisterCheck removes the check from sparrow and performs a soft shutdown for the check
func (s *Sparrow) unregisterCheck(ctx context.Context, check checks.Check) {
	log := logger.FromContext(ctx).With("name", check.Name())

	// Remove prometheus collectors of check from registry
	for _, metricsCollector := range check.GetMetricCollectors() {
		if !s.metrics.GetRegistry().Unregister(metricsCollector) {
			log.ErrorContext(ctx, "Could not remove metrics collector from registry")
		}
	}

	err := check.Shutdown(ctx)
	if err != nil {
		log.ErrorContext(ctx, "Failed to shutdown check", "error", err)
	}
	if c, ok := s.resultFanIn[check.Name()]; ok {
		// close fan in the channel if it exists
		close(c)
		delete(s.resultFanIn, check.Name())
	}

	delete(s.checks, check.Name())
}

// This is a fan in for the checks.
//
// It allows augmenting the results with the check name which is needed by the db
// without putting the responsibility of providing the name on every iteration on the check
func fanInResults(checkChan chan checks.Result, cResult chan checks.ResultDTO, name string) {
	for i := range checkChan {
		cResult <- checks.ResultDTO{
			Name:   name,
			Result: &i,
		}
	}
}

// shutdown shuts down the sparrow and all managed components gracefully.
// It returns an error if one is present in the context or if any of the
// components fail to shut down.
func (s *Sparrow) shutdown(ctx context.Context) {
	errC := ctx.Err()
	log := logger.FromContext(ctx)
	ctx, cancel := context.WithTimeout(context.Background(), shutdownTimeout)
	defer cancel()

	s.shutOnce.Do(func() {
		log.Info("Shutting down sparrow gracefully")
		var errS error
		if s.tarMan != nil {
			errS = s.tarMan.Shutdown(ctx)
		}
		errA := s.api.Shutdown(ctx)
		s.loader.Shutdown(ctx)
		if errS != nil || errA != nil {
			log.Error("Failed to shutdown gracefully", "contextError", errC, "apiError", errA, "targetError", errS)
		}

		// Signal that shutdown is complete
		s.cDone <- struct{}{}
	})
}<|MERGE_RESOLUTION|>--- conflicted
+++ resolved
@@ -27,28 +27,15 @@
 	"sync"
 	"time"
 
-<<<<<<< HEAD
+	"github.com/caas-team/sparrow/internal/logger"
 	"github.com/caas-team/sparrow/pkg/api"
 	"github.com/caas-team/sparrow/pkg/checks"
+	"github.com/caas-team/sparrow/pkg/checks/runtime"
+	"github.com/caas-team/sparrow/pkg/config"
+	"github.com/caas-team/sparrow/pkg/db"
 	"github.com/caas-team/sparrow/pkg/factory"
-=======
-	"github.com/caas-team/sparrow/pkg/factory"
-
-	"github.com/caas-team/sparrow/pkg/checks"
->>>>>>> ed1adca7
-
-	"github.com/caas-team/sparrow/pkg/checks/runtime"
-
 	"github.com/caas-team/sparrow/pkg/sparrow/targets"
 	"github.com/prometheus/client_golang/prometheus/promhttp"
-
-	"github.com/caas-team/sparrow/internal/logger"
-<<<<<<< HEAD
-=======
-	"github.com/caas-team/sparrow/pkg/api"
->>>>>>> ed1adca7
-	"github.com/caas-team/sparrow/pkg/config"
-	"github.com/caas-team/sparrow/pkg/db"
 )
 
 const shutdownTimeout = time.Second * 90
@@ -64,27 +51,17 @@
 	checkCoordinator
 }
 
-<<<<<<< HEAD
 type checkCoordinator struct {
 	// the existing checks
 	checks      map[string]checks.Check
 	resultFanIn map[string]chan checks.Result
-=======
-	resultFanIn map[string]chan checks.Result
-
-	cfg *config.Config
-
->>>>>>> ed1adca7
 	// cRuntime is the channel where the loader sends the checkCfg configuration of the checks
 	cRuntime chan runtime.Config
 	// cResult is the channel where the checks send their results to
 	cResult chan checks.ResultDTO
-<<<<<<< HEAD
 }
 
 type errorHandler struct {
-=======
->>>>>>> ed1adca7
 	// cErr is used to handle non-recoverable errors of the sparrow components
 	cErr chan error
 	// cDone is used to signal that the sparrow was shut down because of an error
@@ -96,7 +73,6 @@
 // New creates a new sparrow from a given configfile
 func New(cfg *config.Config) *Sparrow {
 	sparrow := &Sparrow{
-<<<<<<< HEAD
 		config:  cfg,
 		db:      db.NewInMemory(),
 		api:     api.New(cfg.Api),
@@ -112,19 +88,6 @@
 			cRuntime:    make(chan runtime.Config, 1),
 			cResult:     make(chan checks.ResultDTO, 1),
 		},
-=======
-		db:          db.NewInMemory(),
-		checks:      make(map[string]checks.Check),
-		metrics:     NewMetrics(),
-		resultFanIn: make(map[string]chan checks.Result),
-		cResult:     make(chan checks.ResultDTO, 1),
-		cfg:         cfg,
-		cRuntime:    make(chan runtime.Config, 1),
-		routingTree: api.NewRoutingTree(),
-		router:      chi.NewRouter(),
-		cErr:        make(chan error, 1),
-		cDone:       make(chan struct{}, 1),
->>>>>>> ed1adca7
 	}
 
 	if cfg.HasTargetManager() {
@@ -133,11 +96,6 @@
 	}
 	sparrow.loader = config.NewLoader(cfg, sparrow.cRuntime)
 
-<<<<<<< HEAD
-=======
-	sparrow.loader = config.NewLoader(cfg, sparrow.cRuntime)
-	sparrow.db = db.NewInMemory()
->>>>>>> ed1adca7
 	return sparrow
 }
 
@@ -205,11 +163,7 @@
 // resets the Configs of Checks and starts running the checks
 func (s *Sparrow) ReconcileChecks(ctx context.Context, cfg runtime.Config) {
 	// generate checks from configuration
-<<<<<<< HEAD
-	s.enrichTargets(cfg)
-=======
 	cfg = s.enrichTargets(cfg)
->>>>>>> ed1adca7
 	fChecks, err := factory.NewChecksFromConfig(cfg)
 	if err != nil {
 		logger.FromContext(ctx).ErrorContext(ctx, "Failed to create checks from config", "error", err)
@@ -221,11 +175,7 @@
 		for _, c := range fChecks {
 			err = s.registerCheck(ctx, c)
 			if err != nil {
-<<<<<<< HEAD
-				logger.FromContext(ctx).ErrorContext(ctx, "Failed to register check", "error", err)
-=======
 				logger.FromContext(ctx).ErrorContext(ctx, "Failed to register check", "check", c.Name(), "error", err)
->>>>>>> ed1adca7
 			}
 		}
 		return
@@ -243,11 +193,7 @@
 		if _, ok := s.checks[c.Name()]; !ok {
 			err = s.registerCheck(ctx, c)
 			if err != nil {
-<<<<<<< HEAD
-				logger.FromContext(ctx).ErrorContext(ctx, "Failed to register check", "error", err)
-=======
 				logger.FromContext(ctx).ErrorContext(ctx, "Failed to register check", "check", c.Name(), "error", err)
->>>>>>> ed1adca7
 			}
 			continue
 		}
@@ -255,11 +201,7 @@
 		// existing config
 		err = s.checks[c.Name()].SetConfig(c.GetConfig())
 		if err != nil {
-<<<<<<< HEAD
-			logger.FromContext(ctx).ErrorContext(ctx, "Failed to set config for check", "error", err)
-=======
 			logger.FromContext(ctx).ErrorContext(ctx, "Failed to set config for check", "check", c.Name(), "error", err)
->>>>>>> ed1adca7
 		}
 	}
 }
@@ -272,11 +214,7 @@
 	}
 
 	for _, gt := range s.tarMan.GetTargets() {
-<<<<<<< HEAD
 		if gt.Url == fmt.Sprintf("https://%s", s.config.SparrowName) {
-=======
-		if gt.Url == fmt.Sprintf("https://%s", s.cfg.SparrowName) {
->>>>>>> ed1adca7
 			continue
 		}
 		if cfg.HasHealthCheck() && !slices.Contains(cfg.Health.Targets, gt.Url) {
