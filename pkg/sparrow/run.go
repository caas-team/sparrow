--- conflicted
+++ resolved
@@ -56,13 +56,8 @@
 
 	cfg *config.Config
 
-<<<<<<< HEAD
-	// cRuntimeConfig is the channel where the loader sends the checkCfg configuration of the checks
-	cRuntimeConfig chan runtime.Config
-=======
 	// cRuntime is the channel where the loader sends the checkCfg configuration of the checks
 	cRuntime chan runtime.Config
->>>>>>> d91def5e
 	// cResult is the channel where the checks send their results to
 	cResult chan checks.ResultDTO
 	// cErr is used to handle non-recoverable errors of the sparrow components
@@ -82,19 +77,6 @@
 // New creates a new sparrow from a given configfile
 func New(cfg *config.Config) *Sparrow {
 	sparrow := &Sparrow{
-<<<<<<< HEAD
-		db:             db.NewInMemory(),
-		checks:         make(map[string]checks.Check),
-		metrics:        NewMetrics(),
-		resultFanIn:    make(map[string]chan checks.Result),
-		cResult:        make(chan checks.ResultDTO, 1),
-		cfg:            cfg,
-		cRuntimeConfig: make(chan runtime.Config, 1),
-		routingTree:    api.NewRoutingTree(),
-		router:         chi.NewRouter(),
-		cErr:           make(chan error, 1),
-		cDone:          make(chan struct{}, 1),
-=======
 		db:          db.NewInMemory(),
 		checks:      make(map[string]checks.Check),
 		metrics:     NewMetrics(),
@@ -106,7 +88,6 @@
 		router:      chi.NewRouter(),
 		cErr:        make(chan error, 1),
 		cDone:       make(chan struct{}, 1),
->>>>>>> d91def5e
 	}
 
 	sparrow.server = &http.Server{Addr: cfg.Api.ListeningAddress, Handler: sparrow.router, ReadHeaderTimeout: readHeaderTimeout}
@@ -116,11 +97,7 @@
 		sparrow.tarMan = gm
 	}
 
-<<<<<<< HEAD
-	sparrow.loader = config.NewLoader(cfg, sparrow.cRuntimeConfig)
-=======
 	sparrow.loader = config.NewLoader(cfg, sparrow.cRuntime)
->>>>>>> d91def5e
 	sparrow.db = db.NewInMemory()
 	return sparrow
 }
@@ -147,11 +124,7 @@
 		select {
 		case result := <-s.cResult:
 			go s.db.Save(result)
-<<<<<<< HEAD
-		case cfg := <-s.cRuntimeConfig:
-=======
 		case cfg := <-s.cRuntime:
->>>>>>> d91def5e
 			s.ReconcileChecks(ctx, cfg)
 		case <-ctx.Done():
 			s.shutdown(ctx)
@@ -170,7 +143,7 @@
 // resets the Configs of Checks and starts running the checks
 func (s *Sparrow) ReconcileChecks(ctx context.Context, cfg runtime.Config) {
 	// generate checks from configuration
-	s.enrichTargets(cfg)
+	cfg = s.enrichTargets(cfg)
 	fChecks, err := factory.NewChecksFromConfig(cfg)
 	if err != nil {
 		logger.FromContext(ctx).ErrorContext(ctx, "Failed to create checks from config", "error", err)
