// sparrow
// (C) 2024, Deutsche Telekom IT GmbH
//
// Deutsche Telekom IT GmbH and all other contributors /
// copyright owners license this file to you under the Apache
// License, Version 2.0 (the "License"); you may not use this
// file except in compliance with the License.
// You may obtain a copy of the License at
//
// http://www.apache.org/licenses/LICENSE-2.0
//
// Unless required by applicable law or agreed to in writing,
// software distributed under the License is distributed on an
// "AS IS" BASIS, WITHOUT WARRANTIES OR CONDITIONS OF ANY
// KIND, either express or implied.  See the License for the
// specific language governing permissions and limitations
// under the License.

package sparrow

import (
	"context"
	"errors"
	"fmt"
	"testing"
	"time"

	"github.com/caas-team/sparrow/internal/logger"
	"github.com/caas-team/sparrow/pkg/checks"
	"github.com/caas-team/sparrow/pkg/checks/dns"
	"github.com/caas-team/sparrow/pkg/checks/health"
	"github.com/caas-team/sparrow/pkg/checks/latency"
	"github.com/caas-team/sparrow/pkg/checks/runtime"
	"github.com/caas-team/sparrow/pkg/db"
	"github.com/caas-team/sparrow/pkg/sparrow/metrics"
	"github.com/getkin/kin-openapi/openapi3"
	"github.com/prometheus/client_golang/prometheus"
	"github.com/stretchr/testify/assert"
)

func TestRun_CheckRunError(t *testing.T) {
	ctx, cancel := context.WithCancel(context.Background())
	defer cancel()

	cc := NewChecksController(db.NewInMemory(), metrics.NewMetrics(metrics.Config{}))
	mockCheck := &checks.CheckMock{
		NameFunc: func() string { return "mockCheck" },
		RunFunc: func(ctx context.Context, cResult chan checks.ResultDTO) error {
			return fmt.Errorf("some error")
		},
		GetMetricCollectorsFunc: func() []prometheus.Collector {
			return []prometheus.Collector{}
		},
		ShutdownFunc: func() {},
	}

	cc.RegisterCheck(ctx, mockCheck)

	go func() {
		err := cc.Run(ctx)
		if err != nil {
			t.Errorf("HandleErrors() error = %v", err)
		}
	}()
	// Wait for the error to be processed
	time.Sleep(100 * time.Millisecond)

	found := false
	for _, c := range cc.checks.Iter() {
		if c.Name() == mockCheck.Name() {
			found = true
			break
		}
	}

	if found {
		t.Errorf("Expected check to be unregistered after encountering a run error")
	}
	cc.Shutdown(ctx)
}

func TestRun_ContextCancellation(t *testing.T) {
	ctx, cancel := context.WithCancel(context.Background())

	cc := NewChecksController(db.NewInMemory(), metrics.NewMetrics(metrics.Config{}))

	done := make(chan struct{})
	go func() {
		err := cc.Run(ctx)
		if err == nil {
			t.Errorf("HandleErrors() = %v, want %v", nil, err)
		}
		close(done)
	}()

	cancel()

	select {
	case <-done:
		return
	case <-time.After(time.Second):
		t.Fatal("HandleErrors did not exit on context cancellation")
	}
}

func TestChecksController_Reconcile(t *testing.T) {
	ctx, cancel := logger.NewContextWithLogger(context.Background())
	defer cancel()
	rtcfg := &runtime.Config{}
	tests := []struct {
		name             string
		checks           []checks.Check
		newRuntimeConfig runtime.Config
	}{
		{
			name:   "no checks registered yet but register one",
			checks: []checks.Check{},
			newRuntimeConfig: runtime.Config{Health: &health.Config{
				Targets:  []string{"https://gitlab.com"},
				Interval: 1 * time.Second,
				Timeout:  1 * time.Second,
			}},
		},
		{
			name:   "no checks registered, register multiple new ones",
			checks: []checks.Check{},
			newRuntimeConfig: runtime.Config{
				Health: &health.Config{
					Targets:  []string{"https://gitlab.com"},
					Interval: 1 * time.Second,
					Timeout:  1 * time.Second,
				},
				Latency: &latency.Config{
					Targets:  []string{"https://gitlab.com"},
					Interval: 1 * time.Second,
					Timeout:  1 * time.Second,
				},
				Dns: &dns.Config{
					Targets:  []string{"gitlab.com"},
					Interval: 1 * time.Second,
					Timeout:  1 * time.Second,
				},
			},
		},
		{
			name: "one healthcheck registered, register latency check",
			checks: []checks.Check{
				health.NewCheck(),
			},
			newRuntimeConfig: runtime.Config{
				Latency: &latency.Config{
					Targets:  []string{"https://gitlab.com"},
					Interval: 1 * time.Second,
					Timeout:  1 * time.Second,
				},
				Health: &health.Config{
					Targets:  []string{"https://gitlab.com"},
					Interval: 1 * time.Second,
					Timeout:  1 * time.Second,
				},
			},
		},
		{
			name: "no checks registered but unregister all",
			checks: []checks.Check{
				health.NewCheck(),
			},
			newRuntimeConfig: *rtcfg,
		},
		{
			name: "one health check registered, register latency and unregister health",
			checks: []checks.Check{
				health.NewCheck(),
			},
			newRuntimeConfig: runtime.Config{
				Latency: &latency.Config{
					Targets:  []string{"https://gitlab.com"},
					Interval: 1 * time.Second,
					Timeout:  1 * time.Second,
				},
			},
		},
		{
			name: "multiple checks registered, unregister some",
			checks: []checks.Check{
				health.NewCheck(),
				latency.NewCheck(),
			},
			newRuntimeConfig: runtime.Config{
				Health: &health.Config{
					Targets:  []string{"https://gitlab.com"},
					Interval: 1 * time.Second,
					Timeout:  1 * time.Second,
				},
			},
		},
		{
			name: "multiple checks registered, unregister all",
			checks: []checks.Check{
				health.NewCheck(),
				latency.NewCheck(),
			},
			newRuntimeConfig: *rtcfg,
		},
	}

	for _, tt := range tests {
		t.Run(tt.name, func(t *testing.T) {
			cc := NewChecksController(db.NewInMemory(), metrics.NewMetrics(metrics.Config{}))

			for _, c := range tt.checks {
				cc.checks.Add(c)
			}

			cc.Reconcile(ctx, tt.newRuntimeConfig)

			// iterate of the controller's checks and check if they are configured
			for _, c := range cc.checks.Iter() {
				cfg := c.GetConfig()
				assert.NotNil(t, cfg)
				if cfg.For() == health.CheckName {
					assert.Equal(t, tt.newRuntimeConfig.Health, cfg)
				}
				if cfg.For() == latency.CheckName {
					assert.Equal(t, tt.newRuntimeConfig.Latency, cfg)
				}
				if cfg.For() == dns.CheckName {
					assert.Equal(t, tt.newRuntimeConfig.Dns, cfg)
				}
			}

			// check that the number of registered checks is correct
			assert.Equal(t, len(tt.newRuntimeConfig.Iter()), len(cc.checks.Iter()))
		})
	}
}

func TestChecksController_RegisterCheck(t *testing.T) {
	tests := []struct {
		name  string
		setup func() *ChecksController
		check checks.Check
	}{
		{
			name: "register one check",
			setup: func() *ChecksController {
				return NewChecksController(db.NewInMemory(), metrics.NewMetrics(metrics.Config{}))
			},
			check: health.NewCheck(),
		},
<<<<<<< HEAD
		{
			name: "duplicate check registration",
			setup: func() *ChecksController {
				cc := NewChecksController(db.NewInMemory(), metrics.NewMetrics(metrics.Config{}))
				check := health.NewCheck()
				cc.RegisterCheck(context.Background(), check)
				return cc
			},
			check: health.NewCheck(),
		},
=======
>>>>>>> a5384d07
	}

	for _, tt := range tests {
		t.Run(tt.name, func(t *testing.T) {
			cc := tt.setup()
			cc.RegisterCheck(context.Background(), tt.check)
			if cc.checks.Iter()[0] != tt.check {
				t.Errorf("Expected one check to be registered")
			}
		})
	}
}

func TestChecksController_UnregisterCheck(t *testing.T) {
	tests := []struct {
		name  string
		check checks.Check
	}{
		{
			name:  "valid check",
			check: health.NewCheck(),
		},
	}

	for _, tt := range tests {
		t.Run(tt.name, func(t *testing.T) {
			cc := NewChecksController(db.NewInMemory(), metrics.NewMetrics(metrics.Config{}))

			cc.UnregisterCheck(context.Background(), tt.check)

			if len(cc.checks.Iter()) != 0 {
				t.Errorf("Expected check to be unregistered")
			}
		})
	}
}

func TestGenerateCheckSpecs(t *testing.T) {
	tests := []struct {
		name     string
		checks   []checks.Check
		wantErr  bool
		validate func(t *testing.T, doc openapi3.T)
	}{
		{
			name: "successful generation",
			checks: []checks.Check{
				&checks.CheckMock{
					NameFunc: func() string {
						return "check1"
					},
					SchemaFunc: func() (*openapi3.SchemaRef, error) {
						type CheckResultSpec struct {
							name string
						}
						res := CheckResultSpec{name: "check1"}
						return checks.OpenapiFromPerfData[CheckResultSpec](res)
					},
				},
				&checks.CheckMock{
					NameFunc: func() string {
						return "check2"
					},
					SchemaFunc: func() (*openapi3.SchemaRef, error) {
						type CheckResultSpec struct {
							name string
						}
						res := CheckResultSpec{name: "check2"}
						return checks.OpenapiFromPerfData[CheckResultSpec](res)
					},
				},
			},
			wantErr: false,
			validate: func(t *testing.T, doc openapi3.T) {
				if _, ok := doc.Paths["/v1/metrics/check1"]; !ok {
					t.Errorf("Expected path '/v1/metrics/check1' not found")
				}
				if _, ok := doc.Paths["/v1/metrics/check2"]; !ok {
					t.Errorf("Expected path '/v1/metrics/check2' not found")
				}
			},
		},
		{
			name: "error in schema generation",
			checks: []checks.Check{
				&checks.CheckMock{
					NameFunc: func() string {
						return ""
					},
					SchemaFunc: func() (*openapi3.SchemaRef, error) {
						return nil, fmt.Errorf("some error")
					},
				},
			},
			wantErr:  true,
			validate: nil,
		},
	}

	for _, tt := range tests {
		t.Run(tt.name, func(t *testing.T) {
			ctx := context.Background()
			cc := &ChecksController{
				checks: runtime.Checks{},
			}

			for _, c := range tt.checks {
				cc.checks.Add(c)
			}

			doc, err := cc.GenerateCheckSpecs(ctx)
			if (err != nil) != tt.wantErr {
				t.Fatalf("GenerateCheckSpecs() error = %v, wantErr %v", err, tt.wantErr)
			}

			if tt.validate != nil {
				tt.validate(t, doc)
			}

			if tt.wantErr {
				var schemaErr *ErrCreateOpenapiSchema
				t.Logf("Error = %v", err)
				if !errors.As(err, &schemaErr) {
					t.Error("Expected ErrCreateOpenapiSchema")
				}
			}
		})
	}
}<|MERGE_RESOLUTION|>--- conflicted
+++ resolved
@@ -248,7 +248,6 @@
 			},
 			check: health.NewCheck(),
 		},
-<<<<<<< HEAD
 		{
 			name: "duplicate check registration",
 			setup: func() *ChecksController {
@@ -259,8 +258,6 @@
 			},
 			check: health.NewCheck(),
 		},
-=======
->>>>>>> a5384d07
 	}
 
 	for _, tt := range tests {
