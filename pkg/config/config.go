--- conflicted
+++ resolved
@@ -60,13 +60,9 @@
 
 // HasTargetManager returns true if the config has a target manager
 func (c *Config) HasTargetManager() bool {
-<<<<<<< HEAD
-	return c.TargetManager != targets.TargetManagerConfig{}
+	return c.TargetManager.Enabled
 }
 
 func (c *Config) HasTelemetry() bool {
 	return c.Telemetry != metrics.Config{}
-=======
-	return c.TargetManager.Enabled
->>>>>>> a5384d07
 }