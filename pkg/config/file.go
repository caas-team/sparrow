// sparrow
// (C) 2023, Deutsche Telekom IT GmbH
//
// Deutsche Telekom IT GmbH and all other contributors /
// copyright owners license this file to you under the Apache
// License, Version 2.0 (the "License"); you may not use this
// file except in compliance with the License.
// You may obtain a copy of the License at
//
// http://www.apache.org/licenses/LICENSE-2.0
//
// Unless required by applicable law or agreed to in writing,
// software distributed under the License is distributed on an
// "AS IS" BASIS, WITHOUT WARRANTIES OR CONDITIONS OF ANY
// KIND, either express or implied.  See the License for the
// specific language governing permissions and limitations
// under the License.

package config

import (
	"context"
	"fmt"
	"os"

	"github.com/caas-team/sparrow/pkg/checks/runtime"

	"gopkg.in/yaml.v3"

	"github.com/caas-team/sparrow/internal/logger"
)

var _ Loader = (*FileLoader)(nil)

type FileLoader struct {
	path string
<<<<<<< HEAD
	c    chan<- runtime.Config
=======
	c    chan<- map[string]any
	done chan struct{}
>>>>>>> 6b006c3e
}

func NewFileLoader(cfg *Config, cCfgChecks chan<- runtime.Config) *FileLoader {
	return &FileLoader{
		path: cfg.Loader.File.Path,
		c:    cCfgChecks,
	}
}

func (f *FileLoader) Run(ctx context.Context) error {
	log := logger.FromContext(ctx)
	log.Info("Reading config from file", "file", f.path)
	// TODO refactor this to use fs.FS
	b, err := os.ReadFile(f.path)
	if err != nil {
		log.Error("Failed to read config file", "path", f.path, "error", err)
		return fmt.Errorf("failed to read config file: %w", err)
	}

	var cfg runtime.Config

	if err := yaml.Unmarshal(b, &cfg); err != nil {
		log.Error("Failed to parse config file", "error", err)
		return fmt.Errorf("failed to parse config file: %w", err)
	}

	f.c <- cfg
	return nil
}

func (f *FileLoader) Shutdown(ctx context.Context) {
	// proper implementation must still be done
	// https://github.com/caas-team/sparrow/issues/85
	log := logger.FromContext(ctx)
	select {
	case f.done <- struct{}{}:
		log.Debug("Sending signal to shut down file loader")
	default:
	}
}<|MERGE_RESOLUTION|>--- conflicted
+++ resolved
@@ -34,12 +34,8 @@
 
 type FileLoader struct {
 	path string
-<<<<<<< HEAD
 	c    chan<- runtime.Config
-=======
-	c    chan<- map[string]any
 	done chan struct{}
->>>>>>> 6b006c3e
 }
 
 func NewFileLoader(cfg *Config, cCfgChecks chan<- runtime.Config) *FileLoader {
