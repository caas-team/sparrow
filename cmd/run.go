--- conflicted
+++ resolved
@@ -54,20 +54,8 @@
 		log := logger.NewLogger()
 		ctx := logger.IntoContext(context.Background(), log)
 
-<<<<<<< HEAD
 		cfg := config.NewConfig()
-		cfg.SetLoaderType(viper.GetString(fm.loaderType))
-		cfg.SetLoaderInterval(viper.GetInt(fm.loaderInterval))
-		cfg.SetLoaderHttpUrl(viper.GetString(fm.loaderHttpUrl))
-		cfg.SetLoaderHttpToken(viper.GetString(fm.loaderHttpToken))
-		cfg.SetLoaderHttpTimeout(viper.GetInt(fm.loaderHttpTimeout))
-		cfg.SetLoaderHttpRetryCount(viper.GetInt(fm.loaderHttpRetryCount))
-		cfg.SetLoaderHttpRetryDelay(viper.GetInt(fm.loaderHttpRetryDelay))
 
-		if err := cfg.Validate(); err != nil {
-			log.Error("Error while validating the config", "error", err)
-			panic(err)
-=======
 		cfg.SetLoaderType(viper.GetString(fm.LoaderType))
 		cfg.SetLoaderInterval(viper.GetInt(fm.LoaderInterval))
 		cfg.SetLoaderHttpUrl(viper.GetString(fm.LoaderHttpUrl))
@@ -77,21 +65,15 @@
 		cfg.SetLoaderHttpRetryDelay(viper.GetInt(fm.LoaderHttpRetryDelay))
 
 		if err := cfg.Validate(fm); err != nil {
-			log.Panic(err)
->>>>>>> 8ccf05c6
+			log.Error("Error while validating the config", "error", err)
+			panic(err)
 		}
 
 		sparrow := sparrow.New(cfg)
 
-<<<<<<< HEAD
 		log.Info("Running sparrow")
 		if err := sparrow.Run(ctx); err != nil {
 			panic(err)
-=======
-		log.Println("running sparrow")
-		if err := sparrow.Run(context.Background()); err != nil {
-			log.Panic(err)
->>>>>>> 8ccf05c6
 		}
 	}
 }