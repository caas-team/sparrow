// sparrow
// (C) 2023, Deutsche Telekom IT GmbH
//
// Deutsche Telekom IT GmbH and all other contributors /
// copyright owners license this file to you under the Apache
// License, Version 2.0 (the "License"); you may not use this
// file except in compliance with the License.
// You may obtain a copy of the License at
//
// http://www.apache.org/licenses/LICENSE-2.0
//
// Unless required by applicable law or agreed to in writing,
// software distributed under the License is distributed on an
// "AS IS" BASIS, WITHOUT WARRANTIES OR CONDITIONS OF ANY
// KIND, either express or implied.  See the License for the
// specific language governing permissions and limitations
// under the License.

package cmd

import (
	"context"

	"github.com/spf13/cobra"
	"github.com/spf13/viper"

	"github.com/caas-team/sparrow/internal/logger"
	"github.com/caas-team/sparrow/pkg/config"
	"github.com/caas-team/sparrow/pkg/sparrow"
)

// NewCmdRun creates a new run command
func NewCmdRun() *cobra.Command {
	flagMapping := config.RunFlagsNameMapping{
		ApiListeningAddress:  "apiListeningAddress",
		LoaderType:           "loaderType",
		LoaderInterval:       "loaderInterval",
		LoaderHttpUrl:        "loaderHttpUrl",
		LoaderHttpToken:      "loaderHttpToken",
		LoaderHttpTimeout:    "loaderHttpTimeout",
		LoaderHttpRetryCount: "loaderHttpRetryCount",
		LoaderHttpRetryDelay: "loaderHttpRetryDelay",
<<<<<<< HEAD
		LoaderFile:           "loaderFile",
		ApiPort:              "apiPort",
=======
		LoaderFilePath:       "loaderFilePath",
>>>>>>> 42945eaa
	}

	cmd := &cobra.Command{
		Use:   "run",
		Short: "Run sparrow",
		Long:  `Sparrow will be started with the provided configuration`,
		Run:   run(&flagMapping),
	}

	cmd.PersistentFlags().String(flagMapping.ApiListeningAddress, ":8080", "api: The address the server is listening on")

	cmd.PersistentFlags().StringP(flagMapping.LoaderType, "l", "http",
		"defines the loader type that will load the checks configuration during the runtime. The fallback is the fileLoader")
	cmd.PersistentFlags().Int(flagMapping.LoaderInterval, 300, "defines the interval the loader reloads the configuration in seconds")
	cmd.PersistentFlags().String(flagMapping.LoaderHttpUrl, "", "http loader: The url where to get the remote configuration")
	cmd.PersistentFlags().String(flagMapping.LoaderHttpToken, "", "http loader: Bearer token to authenticate the http endpoint")
	cmd.PersistentFlags().Int(flagMapping.LoaderHttpTimeout, 30, "http loader: The timeout for the http request in seconds")
	cmd.PersistentFlags().Int(flagMapping.LoaderHttpRetryCount, 3, "http loader: Amount of retries trying to load the configuration")
	cmd.PersistentFlags().Int(flagMapping.LoaderHttpRetryDelay, 1, "http loader: The initial delay between retries in seconds")
	cmd.PersistentFlags().String(flagMapping.LoaderFilePath, "config.yaml", "file loader: The path to the file to read the runtime config from")

	viper.BindPFlag(flagMapping.ApiListeningAddress, cmd.PersistentFlags().Lookup(flagMapping.ApiListeningAddress))

	viper.BindPFlag(flagMapping.LoaderType, cmd.PersistentFlags().Lookup(flagMapping.LoaderType))
	viper.BindPFlag(flagMapping.LoaderInterval, cmd.PersistentFlags().Lookup(flagMapping.LoaderInterval))
	viper.BindPFlag(flagMapping.LoaderHttpUrl, cmd.PersistentFlags().Lookup(flagMapping.LoaderHttpUrl))
	viper.BindPFlag(flagMapping.LoaderHttpToken, cmd.PersistentFlags().Lookup(flagMapping.LoaderHttpToken))
	viper.BindPFlag(flagMapping.LoaderHttpTimeout, cmd.PersistentFlags().Lookup(flagMapping.LoaderHttpTimeout))
	viper.BindPFlag(flagMapping.LoaderHttpRetryCount, cmd.PersistentFlags().Lookup(flagMapping.LoaderHttpRetryCount))
	viper.BindPFlag(flagMapping.LoaderHttpRetryDelay, cmd.PersistentFlags().Lookup(flagMapping.LoaderHttpRetryDelay))
	viper.BindPFlag(flagMapping.LoaderFilePath, cmd.PersistentFlags().Lookup(flagMapping.LoaderFilePath))

	return cmd
}

// run is the entry point to start the sparrow
func run(fm *config.RunFlagsNameMapping) func(cmd *cobra.Command, args []string) {
	return func(cmd *cobra.Command, args []string) {
		log := logger.NewLogger()
		ctx := logger.IntoContext(context.Background(), log)

		cfg := config.NewConfig()

		cfg.SetApiListeningAddress(viper.GetString(fm.ApiListeningAddress))

		cfg.SetLoaderType(viper.GetString(fm.LoaderType))
		cfg.SetLoaderInterval(viper.GetInt(fm.LoaderInterval))
		cfg.SetLoaderHttpUrl(viper.GetString(fm.LoaderHttpUrl))
		cfg.SetLoaderHttpToken(viper.GetString(fm.LoaderHttpToken))
		cfg.SetLoaderHttpTimeout(viper.GetInt(fm.LoaderHttpTimeout))
		cfg.SetLoaderHttpRetryCount(viper.GetInt(fm.LoaderHttpRetryCount))
		cfg.SetLoaderHttpRetryDelay(viper.GetInt(fm.LoaderHttpRetryDelay))
<<<<<<< HEAD
		cfg.SetLoaderFile(viper.GetString(fm.LoaderFile))
=======
		cfg.SetLoaderFilePath(viper.GetString(fm.LoaderFilePath))
>>>>>>> 42945eaa

		if err := cfg.Validate(ctx, fm); err != nil {
			log.Error("Error while validating the config", "error", err)
			panic(err)
		}

		sparrow := sparrow.New(cfg)

		log.Info("Running sparrow")
		if err := sparrow.Run(ctx); err != nil {
			panic(err)
		}
	}
}<|MERGE_RESOLUTION|>--- conflicted
+++ resolved
@@ -32,7 +32,7 @@
 // NewCmdRun creates a new run command
 func NewCmdRun() *cobra.Command {
 	flagMapping := config.RunFlagsNameMapping{
-		ApiListeningAddress:  "apiListeningAddress",
+		ApiListeningAddress:  "apiAddress",
 		LoaderType:           "loaderType",
 		LoaderInterval:       "loaderInterval",
 		LoaderHttpUrl:        "loaderHttpUrl",
@@ -40,12 +40,7 @@
 		LoaderHttpTimeout:    "loaderHttpTimeout",
 		LoaderHttpRetryCount: "loaderHttpRetryCount",
 		LoaderHttpRetryDelay: "loaderHttpRetryDelay",
-<<<<<<< HEAD
-		LoaderFile:           "loaderFile",
-		ApiPort:              "apiPort",
-=======
 		LoaderFilePath:       "loaderFilePath",
->>>>>>> 42945eaa
 	}
 
 	cmd := &cobra.Command{
@@ -98,11 +93,7 @@
 		cfg.SetLoaderHttpTimeout(viper.GetInt(fm.LoaderHttpTimeout))
 		cfg.SetLoaderHttpRetryCount(viper.GetInt(fm.LoaderHttpRetryCount))
 		cfg.SetLoaderHttpRetryDelay(viper.GetInt(fm.LoaderHttpRetryDelay))
-<<<<<<< HEAD
-		cfg.SetLoaderFile(viper.GetString(fm.LoaderFile))
-=======
 		cfg.SetLoaderFilePath(viper.GetString(fm.LoaderFilePath))
->>>>>>> 42945eaa
 
 		if err := cfg.Validate(ctx, fm); err != nil {
 			log.Error("Error while validating the config", "error", err)
