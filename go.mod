module github.com/caas-team/sparrow

go 1.22

require (
	github.com/aeden/traceroute v0.0.0-20210211061815-03f5f7cb7908
	github.com/getkin/kin-openapi v0.120.0
	github.com/go-chi/chi/v5 v5.0.10
	github.com/google/go-cmp v0.6.0
	github.com/jarcoal/httpmock v1.3.1
	github.com/spf13/cobra v1.8.0
	github.com/spf13/viper v1.18.0
	github.com/stretchr/testify v1.8.4
	gopkg.in/yaml.v3 v3.0.1
)

<<<<<<< HEAD
require github.com/google/go-cmp v0.6.0

require github.com/aeden/traceroute v0.0.0-20210211061815-03f5f7cb7908

require github.com/mitchellh/mapstructure v1.5.0 // indirect

=======
>>>>>>> 3e868392
require (
	github.com/beorn7/perks v1.0.1 // indirect
	github.com/cespare/xxhash/v2 v2.2.0 // indirect
	github.com/cpuguy83/go-md2man/v2 v2.0.3 // indirect
	github.com/davecgh/go-spew v1.1.2-0.20180830191138-d8f796af33cc // indirect
	github.com/fsnotify/fsnotify v1.7.0 // indirect
	github.com/go-openapi/jsonpointer v0.20.0 // indirect
	github.com/go-openapi/swag v0.22.4 // indirect
	github.com/golang/protobuf v1.5.3 // indirect
	github.com/hashicorp/hcl v1.0.0 // indirect
	github.com/inconshreveable/mousetrap v1.1.0 // indirect
	github.com/invopop/yaml v0.2.0 // indirect
	github.com/josharian/intern v1.0.0 // indirect
	github.com/magiconair/properties v1.8.7 // indirect
	github.com/mailru/easyjson v0.7.7 // indirect
	github.com/matttproud/golang_protobuf_extensions v1.0.4 // indirect
	github.com/mitchellh/mapstructure v1.5.0 // indirect
	github.com/mohae/deepcopy v0.0.0-20170929034955-c48cc78d4826 // indirect
	github.com/pelletier/go-toml/v2 v2.1.0 // indirect
	github.com/perimeterx/marshmallow v1.1.5 // indirect
	github.com/pmezard/go-difflib v1.0.1-0.20181226105442-5d4384ee4fb2 // indirect
	github.com/prometheus/client_golang v1.17.0
	github.com/prometheus/client_model v0.4.1-0.20230718164431-9a2bf3000d16 // indirect
	github.com/prometheus/common v0.44.0 // indirect
	github.com/prometheus/procfs v0.11.1 // indirect
	github.com/russross/blackfriday/v2 v2.1.0 // indirect
	github.com/sagikazarmark/locafero v0.4.0 // indirect
	github.com/sagikazarmark/slog-shim v0.1.0 // indirect
	github.com/sourcegraph/conc v0.3.0 // indirect
	github.com/spf13/afero v1.11.0 // indirect
	github.com/spf13/cast v1.6.0 // indirect
	github.com/spf13/pflag v1.0.5 // indirect
	github.com/subosito/gotenv v1.6.0 // indirect
	go.uber.org/multierr v1.11.0 // indirect
	golang.org/x/exp v0.0.0-20231110203233-9a3e6036ecaa // indirect
	golang.org/x/sys v0.16.0 // indirect
	golang.org/x/text v0.14.0 // indirect
	google.golang.org/protobuf v1.31.0 // indirect
	gopkg.in/ini.v1 v1.67.0 // indirect
)<|MERGE_RESOLUTION|>--- conflicted
+++ resolved
@@ -14,15 +14,6 @@
 	gopkg.in/yaml.v3 v3.0.1
 )
 
-<<<<<<< HEAD
-require github.com/google/go-cmp v0.6.0
-
-require github.com/aeden/traceroute v0.0.0-20210211061815-03f5f7cb7908
-
-require github.com/mitchellh/mapstructure v1.5.0 // indirect
-
-=======
->>>>>>> 3e868392
 require (
 	github.com/beorn7/perks v1.0.1 // indirect
 	github.com/cespare/xxhash/v2 v2.2.0 // indirect
